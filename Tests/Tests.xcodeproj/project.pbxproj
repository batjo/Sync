// !$*UTF8*$!
{
	archiveVersion = 1;
	classes = {
	};
	objectVersion = 46;
	objects = {

/* Begin PBXBuildFile section */
		14ADDF411AE434A100C389AD /* NSManagedObject+Sync.m in Sources */ = {isa = PBXBuildFile; fileRef = 14ADDF401AE434A100C389AD /* NSManagedObject+Sync.m */; };
		14B39D8E1A9BCCB300D3D01B /* Sync.m in Sources */ = {isa = PBXBuildFile; fileRef = 14B39D8D1A9BCCB300D3D01B /* Sync.m */; };
		14B564731A06D87B00342CDA /* .travis.yml in Resources */ = {isa = PBXBuildFile; fileRef = 14B564721A06D87B00342CDA /* .travis.yml */; };
		14C4182E1A01919C00636FD6 /* Tests.m in Sources */ = {isa = PBXBuildFile; fileRef = 14C4182D1A01919C00636FD6 /* Tests.m */; };
		14C4183D1A019A1500636FD6 /* LICENSE.md in Resources */ = {isa = PBXBuildFile; fileRef = 14C418391A019A1500636FD6 /* LICENSE.md */; };
		14C4183E1A019A1500636FD6 /* Sync.podspec in Resources */ = {isa = PBXBuildFile; fileRef = 14C4183A1A019A1500636FD6 /* Sync.podspec */; };
		44B072B81AEA364D00ACD275 /* comments-no-id.json in Resources */ = {isa = PBXBuildFile; fileRef = 44B072A81AEA364D00ACD275 /* comments-no-id.json */; };
		44B072B91AEA364D00ACD275 /* custom_relationship_key_to_many.json in Resources */ = {isa = PBXBuildFile; fileRef = 44B072A91AEA364D00ACD275 /* custom_relationship_key_to_many.json */; };
		44B072BA1AEA364D00ACD275 /* custom_relationship_key_to_one.json in Resources */ = {isa = PBXBuildFile; fileRef = 44B072AA1AEA364D00ACD275 /* custom_relationship_key_to_one.json */; };
		44B072BB1AEA364D00ACD275 /* images.json in Resources */ = {isa = PBXBuildFile; fileRef = 44B072AB1AEA364D00ACD275 /* images.json */; };
		44B072BC1AEA364D00ACD275 /* markets_items.json in Resources */ = {isa = PBXBuildFile; fileRef = 44B072AC1AEA364D00ACD275 /* markets_items.json */; };
		44B072BD1AEA364D00ACD275 /* notes_for_user_a.json in Resources */ = {isa = PBXBuildFile; fileRef = 44B072AD1AEA364D00ACD275 /* notes_for_user_a.json */; };
		44B072BE1AEA364D00ACD275 /* numbers.json in Resources */ = {isa = PBXBuildFile; fileRef = 44B072AE1AEA364D00ACD275 /* numbers.json */; };
		44B072BF1AEA364D00ACD275 /* numbers_in_collection.json in Resources */ = {isa = PBXBuildFile; fileRef = 44B072AF1AEA364D00ACD275 /* numbers_in_collection.json */; };
		44B072C01AEA364D00ACD275 /* stories-comments-no-ids.json in Resources */ = {isa = PBXBuildFile; fileRef = 44B072B01AEA364D00ACD275 /* stories-comments-no-ids.json */; };
		44B072C11AEA364D00ACD275 /* tagged_notes.json in Resources */ = {isa = PBXBuildFile; fileRef = 44B072B11AEA364D00ACD275 /* tagged_notes.json */; };
		44B072C21AEA364D00ACD275 /* users_a.json in Resources */ = {isa = PBXBuildFile; fileRef = 44B072B21AEA364D00ACD275 /* users_a.json */; };
		44B072C31AEA364D00ACD275 /* users_b.json in Resources */ = {isa = PBXBuildFile; fileRef = 44B072B31AEA364D00ACD275 /* users_b.json */; };
		44B072C41AEA364D00ACD275 /* users_c.json in Resources */ = {isa = PBXBuildFile; fileRef = 44B072B41AEA364D00ACD275 /* users_c.json */; };
		44B072C51AEA364D00ACD275 /* users_company.json in Resources */ = {isa = PBXBuildFile; fileRef = 44B072B51AEA364D00ACD275 /* users_company.json */; };
		44B072C61AEA364D00ACD275 /* users_notes.json in Resources */ = {isa = PBXBuildFile; fileRef = 44B072B61AEA364D00ACD275 /* users_notes.json */; };
		44B072D21AEA366B00ACD275 /* Contacts.xcdatamodeld in Sources */ = {isa = PBXBuildFile; fileRef = 44B072C81AEA366B00ACD275 /* Contacts.xcdatamodeld */; };
		44B072D31AEA366B00ACD275 /* Markets.xcdatamodeld in Sources */ = {isa = PBXBuildFile; fileRef = 44B072CA1AEA366B00ACD275 /* Markets.xcdatamodeld */; };
		44B072D41AEA366B00ACD275 /* Notes.xcdatamodeld in Sources */ = {isa = PBXBuildFile; fileRef = 44B072CC1AEA366B00ACD275 /* Notes.xcdatamodeld */; };
		44B072D51AEA366B00ACD275 /* Recursive.xcdatamodeld in Sources */ = {isa = PBXBuildFile; fileRef = 44B072CE1AEA366B00ACD275 /* Recursive.xcdatamodeld */; };
		44B072D61AEA366B00ACD275 /* Social.xcdatamodeld in Sources */ = {isa = PBXBuildFile; fileRef = 44B072D01AEA366B00ACD275 /* Social.xcdatamodeld */; };
		44B072D81AEA36A700ACD275 /* bug-number-84.json in Resources */ = {isa = PBXBuildFile; fileRef = 44B072D71AEA36A700ACD275 /* bug-number-84.json */; };
		44B072DB1AEA36D300ACD275 /* Bug84.xcdatamodeld in Sources */ = {isa = PBXBuildFile; fileRef = 44B072D91AEA36D300ACD275 /* Bug84.xcdatamodeld */; };
		44C57B7E1AFCB92300D77AB2 /* NSEntityDescription+Sync.m in Sources */ = {isa = PBXBuildFile; fileRef = 44C57B7D1AFCB92300D77AB2 /* NSEntityDescription+Sync.m */; };
		4CEE32AFE3080F314149A6A4 /* libPods.a in Frameworks */ = {isa = PBXBuildFile; fileRef = DCEFB3E45BB7A8C5238E2880 /* libPods.a */; };
<<<<<<< HEAD
		B5A4E1811AFB7E7D00A250F2 /* Unique.xcdatamodeld in Sources */ = {isa = PBXBuildFile; fileRef = B5A4E17F1AFB7E7D00A250F2 /* Unique.xcdatamodeld */; };
		B5A4E1831AFB801C00A250F2 /* unique.json in Resources */ = {isa = PBXBuildFile; fileRef = B5A4E1821AFB801C00A250F2 /* unique.json */; };
=======
		B5A4E17C1AFB692C00A250F2 /* Organizations.xcdatamodeld in Sources */ = {isa = PBXBuildFile; fileRef = B5A4E17A1AFB692C00A250F2 /* Organizations.xcdatamodeld */; };
		B5A4E17E1AFB693E00A250F2 /* organizations-tree.json in Resources */ = {isa = PBXBuildFile; fileRef = B5A4E17D1AFB693E00A250F2 /* organizations-tree.json */; };
>>>>>>> 1e3a6f63
/* End PBXBuildFile section */

/* Begin PBXFileReference section */
		14ADDF3F1AE434A100C389AD /* NSManagedObject+Sync.h */ = {isa = PBXFileReference; fileEncoding = 4; lastKnownFileType = sourcecode.c.h; path = "NSManagedObject+Sync.h"; sourceTree = "<group>"; };
		14ADDF401AE434A100C389AD /* NSManagedObject+Sync.m */ = {isa = PBXFileReference; fileEncoding = 4; lastKnownFileType = sourcecode.c.objc; path = "NSManagedObject+Sync.m"; sourceTree = "<group>"; };
		14B39D8C1A9BCCB300D3D01B /* Sync.h */ = {isa = PBXFileReference; fileEncoding = 4; lastKnownFileType = sourcecode.c.h; path = Sync.h; sourceTree = "<group>"; };
		14B39D8D1A9BCCB300D3D01B /* Sync.m */ = {isa = PBXFileReference; fileEncoding = 4; lastKnownFileType = sourcecode.c.objc; path = Sync.m; sourceTree = "<group>"; };
		14B564721A06D87B00342CDA /* .travis.yml */ = {isa = PBXFileReference; fileEncoding = 4; lastKnownFileType = text; name = .travis.yml; path = ../.travis.yml; sourceTree = "<group>"; };
		14C418261A01919C00636FD6 /* Tests.xctest */ = {isa = PBXFileReference; explicitFileType = wrapper.cfbundle; includeInIndex = 0; path = Tests.xctest; sourceTree = BUILT_PRODUCTS_DIR; };
		14C4182C1A01919C00636FD6 /* Info.plist */ = {isa = PBXFileReference; lastKnownFileType = text.plist.xml; path = Info.plist; sourceTree = "<group>"; };
		14C4182D1A01919C00636FD6 /* Tests.m */ = {isa = PBXFileReference; indentWidth = 4; lastKnownFileType = sourcecode.c.objc; path = Tests.m; sourceTree = "<group>"; tabWidth = 4; };
		14C418381A019A1500636FD6 /* CONTRIBUTING.md */ = {isa = PBXFileReference; fileEncoding = 4; lastKnownFileType = net.daringfireball.markdown; name = CONTRIBUTING.md; path = ../CONTRIBUTING.md; sourceTree = "<group>"; };
		14C418391A019A1500636FD6 /* LICENSE.md */ = {isa = PBXFileReference; fileEncoding = 4; lastKnownFileType = net.daringfireball.markdown; name = LICENSE.md; path = ../LICENSE.md; sourceTree = "<group>"; };
		14C4183A1A019A1500636FD6 /* Sync.podspec */ = {isa = PBXFileReference; explicitFileType = text.script.ruby; fileEncoding = 4; name = Sync.podspec; path = ../Sync.podspec; sourceTree = "<group>"; };
		14C4183B1A019A1500636FD6 /* README.md */ = {isa = PBXFileReference; fileEncoding = 4; lastKnownFileType = net.daringfireball.markdown; name = README.md; path = ../README.md; sourceTree = "<group>"; };
		44B072A81AEA364D00ACD275 /* comments-no-id.json */ = {isa = PBXFileReference; fileEncoding = 4; lastKnownFileType = text.json; path = "comments-no-id.json"; sourceTree = "<group>"; };
		44B072A91AEA364D00ACD275 /* custom_relationship_key_to_many.json */ = {isa = PBXFileReference; fileEncoding = 4; lastKnownFileType = text.json; path = custom_relationship_key_to_many.json; sourceTree = "<group>"; };
		44B072AA1AEA364D00ACD275 /* custom_relationship_key_to_one.json */ = {isa = PBXFileReference; fileEncoding = 4; lastKnownFileType = text.json; path = custom_relationship_key_to_one.json; sourceTree = "<group>"; };
		44B072AB1AEA364D00ACD275 /* images.json */ = {isa = PBXFileReference; fileEncoding = 4; lastKnownFileType = text.json; path = images.json; sourceTree = "<group>"; };
		44B072AC1AEA364D00ACD275 /* markets_items.json */ = {isa = PBXFileReference; fileEncoding = 4; lastKnownFileType = text.json; path = markets_items.json; sourceTree = "<group>"; };
		44B072AD1AEA364D00ACD275 /* notes_for_user_a.json */ = {isa = PBXFileReference; fileEncoding = 4; lastKnownFileType = text.json; path = notes_for_user_a.json; sourceTree = "<group>"; };
		44B072AE1AEA364D00ACD275 /* numbers.json */ = {isa = PBXFileReference; fileEncoding = 4; lastKnownFileType = text.json; path = numbers.json; sourceTree = "<group>"; };
		44B072AF1AEA364D00ACD275 /* numbers_in_collection.json */ = {isa = PBXFileReference; fileEncoding = 4; lastKnownFileType = text.json; path = numbers_in_collection.json; sourceTree = "<group>"; };
		44B072B01AEA364D00ACD275 /* stories-comments-no-ids.json */ = {isa = PBXFileReference; fileEncoding = 4; lastKnownFileType = text.json; path = "stories-comments-no-ids.json"; sourceTree = "<group>"; };
		44B072B11AEA364D00ACD275 /* tagged_notes.json */ = {isa = PBXFileReference; fileEncoding = 4; lastKnownFileType = text.json; path = tagged_notes.json; sourceTree = "<group>"; };
		44B072B21AEA364D00ACD275 /* users_a.json */ = {isa = PBXFileReference; fileEncoding = 4; lastKnownFileType = text.json; path = users_a.json; sourceTree = "<group>"; };
		44B072B31AEA364D00ACD275 /* users_b.json */ = {isa = PBXFileReference; fileEncoding = 4; lastKnownFileType = text.json; path = users_b.json; sourceTree = "<group>"; };
		44B072B41AEA364D00ACD275 /* users_c.json */ = {isa = PBXFileReference; fileEncoding = 4; lastKnownFileType = text.json; path = users_c.json; sourceTree = "<group>"; };
		44B072B51AEA364D00ACD275 /* users_company.json */ = {isa = PBXFileReference; fileEncoding = 4; lastKnownFileType = text.json; path = users_company.json; sourceTree = "<group>"; };
		44B072B61AEA364D00ACD275 /* users_notes.json */ = {isa = PBXFileReference; fileEncoding = 4; lastKnownFileType = text.json; path = users_notes.json; sourceTree = "<group>"; };
		44B072C91AEA366B00ACD275 /* Demo.xcdatamodel */ = {isa = PBXFileReference; lastKnownFileType = wrapper.xcdatamodel; path = Demo.xcdatamodel; sourceTree = "<group>"; };
		44B072CB1AEA366B00ACD275 /* Demo.xcdatamodel */ = {isa = PBXFileReference; lastKnownFileType = wrapper.xcdatamodel; path = Demo.xcdatamodel; sourceTree = "<group>"; };
		44B072CD1AEA366B00ACD275 /* Demo.xcdatamodel */ = {isa = PBXFileReference; lastKnownFileType = wrapper.xcdatamodel; path = Demo.xcdatamodel; sourceTree = "<group>"; };
		44B072CF1AEA366B00ACD275 /* Demo.xcdatamodel */ = {isa = PBXFileReference; lastKnownFileType = wrapper.xcdatamodel; path = Demo.xcdatamodel; sourceTree = "<group>"; };
		44B072D11AEA366B00ACD275 /* Demo.xcdatamodel */ = {isa = PBXFileReference; lastKnownFileType = wrapper.xcdatamodel; path = Demo.xcdatamodel; sourceTree = "<group>"; };
		44B072D71AEA36A700ACD275 /* bug-number-84.json */ = {isa = PBXFileReference; fileEncoding = 4; lastKnownFileType = text.json; path = "bug-number-84.json"; sourceTree = "<group>"; };
		44B072DA1AEA36D300ACD275 /* Demo.xcdatamodel */ = {isa = PBXFileReference; lastKnownFileType = wrapper.xcdatamodel; path = Demo.xcdatamodel; sourceTree = "<group>"; };
		44C57B7C1AFCB92300D77AB2 /* NSEntityDescription+Sync.h */ = {isa = PBXFileReference; fileEncoding = 4; lastKnownFileType = sourcecode.c.h; path = "NSEntityDescription+Sync.h"; sourceTree = "<group>"; };
		44C57B7D1AFCB92300D77AB2 /* NSEntityDescription+Sync.m */ = {isa = PBXFileReference; fileEncoding = 4; lastKnownFileType = sourcecode.c.objc; path = "NSEntityDescription+Sync.m"; sourceTree = "<group>"; };
		7C067778DC962B70CDF74EA5 /* Pods.release.xcconfig */ = {isa = PBXFileReference; includeInIndex = 1; lastKnownFileType = text.xcconfig; name = Pods.release.xcconfig; path = "Pods/Target Support Files/Pods/Pods.release.xcconfig"; sourceTree = "<group>"; };
		91F302F02821DE7BE3BF6336 /* Pods.debug.xcconfig */ = {isa = PBXFileReference; includeInIndex = 1; lastKnownFileType = text.xcconfig; name = Pods.debug.xcconfig; path = "Pods/Target Support Files/Pods/Pods.debug.xcconfig"; sourceTree = "<group>"; };
<<<<<<< HEAD
		B5A4E1801AFB7E7D00A250F2 /* Unique.xcdatamodel */ = {isa = PBXFileReference; lastKnownFileType = wrapper.xcdatamodel; path = Unique.xcdatamodel; sourceTree = "<group>"; };
		B5A4E1821AFB801C00A250F2 /* unique.json */ = {isa = PBXFileReference; fileEncoding = 4; lastKnownFileType = text.json; path = unique.json; sourceTree = "<group>"; };
=======
		B5A4E17B1AFB692C00A250F2 /* Organizations.xcdatamodel */ = {isa = PBXFileReference; lastKnownFileType = wrapper.xcdatamodel; path = Organizations.xcdatamodel; sourceTree = "<group>"; };
		B5A4E17D1AFB693E00A250F2 /* organizations-tree.json */ = {isa = PBXFileReference; fileEncoding = 4; lastKnownFileType = text.json; path = "organizations-tree.json"; sourceTree = "<group>"; };
>>>>>>> 1e3a6f63
		DCEFB3E45BB7A8C5238E2880 /* libPods.a */ = {isa = PBXFileReference; explicitFileType = archive.ar; includeInIndex = 0; path = libPods.a; sourceTree = BUILT_PRODUCTS_DIR; };
/* End PBXFileReference section */

/* Begin PBXFrameworksBuildPhase section */
		14C418231A01919C00636FD6 /* Frameworks */ = {
			isa = PBXFrameworksBuildPhase;
			buildActionMask = 2147483647;
			files = (
				4CEE32AFE3080F314149A6A4 /* libPods.a in Frameworks */,
			);
			runOnlyForDeploymentPostprocessing = 0;
		};
/* End PBXFrameworksBuildPhase section */

/* Begin PBXGroup section */
		1083371E17615964016F8C80 /* Pods */ = {
			isa = PBXGroup;
			children = (
				91F302F02821DE7BE3BF6336 /* Pods.debug.xcconfig */,
				7C067778DC962B70CDF74EA5 /* Pods.release.xcconfig */,
			);
			name = Pods;
			sourceTree = "<group>";
		};
		14C418111A01919C00636FD6 = {
			isa = PBXGroup;
			children = (
				14C418401A019A1B00636FD6 /* Metadata */,
				14C418371A01974300636FD6 /* Source */,
				14C4182A1A01919C00636FD6 /* Tests */,
				14C4181C1A01919C00636FD6 /* Products */,
				1083371E17615964016F8C80 /* Pods */,
				8D108A3917155A7C32CD56A4 /* Frameworks */,
			);
			indentWidth = 4;
			sourceTree = "<group>";
			tabWidth = 4;
		};
		14C4181C1A01919C00636FD6 /* Products */ = {
			isa = PBXGroup;
			children = (
				14C418261A01919C00636FD6 /* Tests.xctest */,
			);
			name = Products;
			sourceTree = "<group>";
		};
		14C4182A1A01919C00636FD6 /* Tests */ = {
			isa = PBXGroup;
			children = (
				44B072C71AEA366B00ACD275 /* Models */,
				44B072A61AEA364D00ACD275 /* JSONs */,
				14C4182D1A01919C00636FD6 /* Tests.m */,
				14C4182B1A01919C00636FD6 /* Supporting Files */,
			);
			path = Tests;
			sourceTree = "<group>";
		};
		14C4182B1A01919C00636FD6 /* Supporting Files */ = {
			isa = PBXGroup;
			children = (
				14C4182C1A01919C00636FD6 /* Info.plist */,
			);
			name = "Supporting Files";
			sourceTree = "<group>";
		};
		14C418371A01974300636FD6 /* Source */ = {
			isa = PBXGroup;
			children = (
				14B39D8C1A9BCCB300D3D01B /* Sync.h */,
				14B39D8D1A9BCCB300D3D01B /* Sync.m */,
				14ADDF3F1AE434A100C389AD /* NSManagedObject+Sync.h */,
				14ADDF401AE434A100C389AD /* NSManagedObject+Sync.m */,
				44C57B7C1AFCB92300D77AB2 /* NSEntityDescription+Sync.h */,
				44C57B7D1AFCB92300D77AB2 /* NSEntityDescription+Sync.m */,
			);
			name = Source;
			path = ../Source;
			sourceTree = "<group>";
		};
		14C418401A019A1B00636FD6 /* Metadata */ = {
			isa = PBXGroup;
			children = (
				14B564721A06D87B00342CDA /* .travis.yml */,
				14C418381A019A1500636FD6 /* CONTRIBUTING.md */,
				14C418391A019A1500636FD6 /* LICENSE.md */,
				14C4183A1A019A1500636FD6 /* Sync.podspec */,
				14C4183B1A019A1500636FD6 /* README.md */,
			);
			name = Metadata;
			sourceTree = "<group>";
		};
		44B072A61AEA364D00ACD275 /* JSONs */ = {
			isa = PBXGroup;
			children = (
				44B072D71AEA36A700ACD275 /* bug-number-84.json */,
				44B072A81AEA364D00ACD275 /* comments-no-id.json */,
				44B072A91AEA364D00ACD275 /* custom_relationship_key_to_many.json */,
				44B072AA1AEA364D00ACD275 /* custom_relationship_key_to_one.json */,
				44B072AB1AEA364D00ACD275 /* images.json */,
				44B072AC1AEA364D00ACD275 /* markets_items.json */,
				44B072AD1AEA364D00ACD275 /* notes_for_user_a.json */,
				44B072AF1AEA364D00ACD275 /* numbers_in_collection.json */,
				44B072AE1AEA364D00ACD275 /* numbers.json */,
				44B072B01AEA364D00ACD275 /* stories-comments-no-ids.json */,
				44B072B11AEA364D00ACD275 /* tagged_notes.json */,
				44B072B21AEA364D00ACD275 /* users_a.json */,
				44B072B31AEA364D00ACD275 /* users_b.json */,
				44B072B41AEA364D00ACD275 /* users_c.json */,
				44B072B51AEA364D00ACD275 /* users_company.json */,
				44B072B61AEA364D00ACD275 /* users_notes.json */,
<<<<<<< HEAD
				B5A4E1821AFB801C00A250F2 /* unique.json */,
=======
				B5A4E17D1AFB693E00A250F2 /* organizations-tree.json */,
>>>>>>> 1e3a6f63
			);
			path = JSONs;
			sourceTree = "<group>";
		};
		44B072C71AEA366B00ACD275 /* Models */ = {
			isa = PBXGroup;
			children = (
				44B072D91AEA36D300ACD275 /* Bug84.xcdatamodeld */,
				44B072C81AEA366B00ACD275 /* Contacts.xcdatamodeld */,
				44B072CA1AEA366B00ACD275 /* Markets.xcdatamodeld */,
				44B072CC1AEA366B00ACD275 /* Notes.xcdatamodeld */,
				44B072CE1AEA366B00ACD275 /* Recursive.xcdatamodeld */,
				44B072D01AEA366B00ACD275 /* Social.xcdatamodeld */,
<<<<<<< HEAD
				B5A4E17F1AFB7E7D00A250F2 /* Unique.xcdatamodeld */,
=======
				B5A4E17A1AFB692C00A250F2 /* Organizations.xcdatamodeld */,
>>>>>>> 1e3a6f63
			);
			path = Models;
			sourceTree = "<group>";
		};
		8D108A3917155A7C32CD56A4 /* Frameworks */ = {
			isa = PBXGroup;
			children = (
				DCEFB3E45BB7A8C5238E2880 /* libPods.a */,
			);
			name = Frameworks;
			sourceTree = "<group>";
		};
/* End PBXGroup section */

/* Begin PBXNativeTarget section */
		14C418251A01919C00636FD6 /* Tests */ = {
			isa = PBXNativeTarget;
			buildConfigurationList = 14C418341A01919C00636FD6 /* Build configuration list for PBXNativeTarget "Tests" */;
			buildPhases = (
				91BDE4BBBCEDFDF4378DB760 /* Check Pods Manifest.lock */,
				14C418221A01919C00636FD6 /* Sources */,
				14C418231A01919C00636FD6 /* Frameworks */,
				14C418241A01919C00636FD6 /* Resources */,
				252DF1D1C50771166A2129C1 /* Copy Pods Resources */,
			);
			buildRules = (
			);
			dependencies = (
			);
			name = Tests;
			productName = DemoTests;
			productReference = 14C418261A01919C00636FD6 /* Tests.xctest */;
			productType = "com.apple.product-type.bundle.unit-test";
		};
/* End PBXNativeTarget section */

/* Begin PBXProject section */
		14C418121A01919C00636FD6 /* Project object */ = {
			isa = PBXProject;
			attributes = {
				LastUpgradeCheck = 0610;
				ORGANIZATIONNAME = Hyper;
				TargetAttributes = {
					14C418251A01919C00636FD6 = {
						CreatedOnToolsVersion = 6.1;
					};
				};
			};
			buildConfigurationList = 14C418151A01919C00636FD6 /* Build configuration list for PBXProject "Tests" */;
			compatibilityVersion = "Xcode 3.2";
			developmentRegion = English;
			hasScannedForEncodings = 0;
			knownRegions = (
				en,
			);
			mainGroup = 14C418111A01919C00636FD6;
			productRefGroup = 14C4181C1A01919C00636FD6 /* Products */;
			projectDirPath = "";
			projectRoot = "";
			targets = (
				14C418251A01919C00636FD6 /* Tests */,
			);
		};
/* End PBXProject section */

/* Begin PBXResourcesBuildPhase section */
		14C418241A01919C00636FD6 /* Resources */ = {
			isa = PBXResourcesBuildPhase;
			buildActionMask = 2147483647;
			files = (
				44B072BD1AEA364D00ACD275 /* notes_for_user_a.json in Resources */,
				14B564731A06D87B00342CDA /* .travis.yml in Resources */,
				44B072C51AEA364D00ACD275 /* users_company.json in Resources */,
				44B072BB1AEA364D00ACD275 /* images.json in Resources */,
				44B072BF1AEA364D00ACD275 /* numbers_in_collection.json in Resources */,
				14C4183D1A019A1500636FD6 /* LICENSE.md in Resources */,
				44B072C61AEA364D00ACD275 /* users_notes.json in Resources */,
				44B072C41AEA364D00ACD275 /* users_c.json in Resources */,
				44B072C01AEA364D00ACD275 /* stories-comments-no-ids.json in Resources */,
				44B072BA1AEA364D00ACD275 /* custom_relationship_key_to_one.json in Resources */,
				44B072C31AEA364D00ACD275 /* users_b.json in Resources */,
				44B072BE1AEA364D00ACD275 /* numbers.json in Resources */,
				44B072BC1AEA364D00ACD275 /* markets_items.json in Resources */,
				44B072C11AEA364D00ACD275 /* tagged_notes.json in Resources */,
				44B072C21AEA364D00ACD275 /* users_a.json in Resources */,
				B5A4E1831AFB801C00A250F2 /* unique.json in Resources */,
				44B072B91AEA364D00ACD275 /* custom_relationship_key_to_many.json in Resources */,
				B5A4E17E1AFB693E00A250F2 /* organizations-tree.json in Resources */,
				44B072B81AEA364D00ACD275 /* comments-no-id.json in Resources */,
				14C4183E1A019A1500636FD6 /* Sync.podspec in Resources */,
				44B072D81AEA36A700ACD275 /* bug-number-84.json in Resources */,
			);
			runOnlyForDeploymentPostprocessing = 0;
		};
/* End PBXResourcesBuildPhase section */

/* Begin PBXShellScriptBuildPhase section */
		252DF1D1C50771166A2129C1 /* Copy Pods Resources */ = {
			isa = PBXShellScriptBuildPhase;
			buildActionMask = 2147483647;
			files = (
			);
			inputPaths = (
			);
			name = "Copy Pods Resources";
			outputPaths = (
			);
			runOnlyForDeploymentPostprocessing = 0;
			shellPath = /bin/sh;
			shellScript = "\"${SRCROOT}/Pods/Target Support Files/Pods/Pods-resources.sh\"\n";
			showEnvVarsInLog = 0;
		};
		91BDE4BBBCEDFDF4378DB760 /* Check Pods Manifest.lock */ = {
			isa = PBXShellScriptBuildPhase;
			buildActionMask = 2147483647;
			files = (
			);
			inputPaths = (
			);
			name = "Check Pods Manifest.lock";
			outputPaths = (
			);
			runOnlyForDeploymentPostprocessing = 0;
			shellPath = /bin/sh;
			shellScript = "diff \"${PODS_ROOT}/../Podfile.lock\" \"${PODS_ROOT}/Manifest.lock\" > /dev/null\nif [[ $? != 0 ]] ; then\n    cat << EOM\nerror: The sandbox is not in sync with the Podfile.lock. Run 'pod install' or update your CocoaPods installation.\nEOM\n    exit 1\nfi\n";
			showEnvVarsInLog = 0;
		};
/* End PBXShellScriptBuildPhase section */

/* Begin PBXSourcesBuildPhase section */
		14C418221A01919C00636FD6 /* Sources */ = {
			isa = PBXSourcesBuildPhase;
			buildActionMask = 2147483647;
			files = (
				44B072D21AEA366B00ACD275 /* Contacts.xcdatamodeld in Sources */,
				44C57B7E1AFCB92300D77AB2 /* NSEntityDescription+Sync.m in Sources */,
				44B072D41AEA366B00ACD275 /* Notes.xcdatamodeld in Sources */,
				14B39D8E1A9BCCB300D3D01B /* Sync.m in Sources */,
				44B072DB1AEA36D300ACD275 /* Bug84.xcdatamodeld in Sources */,
				44B072D31AEA366B00ACD275 /* Markets.xcdatamodeld in Sources */,
				14C4182E1A01919C00636FD6 /* Tests.m in Sources */,
				44B072D51AEA366B00ACD275 /* Recursive.xcdatamodeld in Sources */,
				44B072D61AEA366B00ACD275 /* Social.xcdatamodeld in Sources */,
<<<<<<< HEAD
				B5A4E1811AFB7E7D00A250F2 /* Unique.xcdatamodeld in Sources */,
=======
				B5A4E17C1AFB692C00A250F2 /* Organizations.xcdatamodeld in Sources */,
>>>>>>> 1e3a6f63
				14ADDF411AE434A100C389AD /* NSManagedObject+Sync.m in Sources */,
			);
			runOnlyForDeploymentPostprocessing = 0;
		};
/* End PBXSourcesBuildPhase section */

/* Begin XCBuildConfiguration section */
		14C4182F1A01919C00636FD6 /* Debug */ = {
			isa = XCBuildConfiguration;
			buildSettings = {
				ALWAYS_SEARCH_USER_PATHS = NO;
				CLANG_CXX_LANGUAGE_STANDARD = "gnu++0x";
				CLANG_CXX_LIBRARY = "libc++";
				CLANG_ENABLE_MODULES = YES;
				CLANG_ENABLE_OBJC_ARC = YES;
				CLANG_WARN_BOOL_CONVERSION = YES;
				CLANG_WARN_CONSTANT_CONVERSION = YES;
				CLANG_WARN_DIRECT_OBJC_ISA_USAGE = YES_ERROR;
				CLANG_WARN_EMPTY_BODY = YES;
				CLANG_WARN_ENUM_CONVERSION = YES;
				CLANG_WARN_INT_CONVERSION = YES;
				CLANG_WARN_OBJC_ROOT_CLASS = YES_ERROR;
				CLANG_WARN_UNREACHABLE_CODE = YES;
				CLANG_WARN__DUPLICATE_METHOD_MATCH = YES;
				"CODE_SIGN_IDENTITY[sdk=iphoneos*]" = "iPhone Developer";
				COPY_PHASE_STRIP = NO;
				CURRENT_PROJECT_VERSION = 1;
				ENABLE_STRICT_OBJC_MSGSEND = YES;
				GCC_C_LANGUAGE_STANDARD = gnu99;
				GCC_DYNAMIC_NO_PIC = NO;
				GCC_GENERATE_TEST_COVERAGE_FILES = YES;
				GCC_INSTRUMENT_PROGRAM_FLOW_ARCS = YES;
				GCC_OPTIMIZATION_LEVEL = 0;
				GCC_PREPROCESSOR_DEFINITIONS = (
					"DEBUG=1",
					"$(inherited)",
				);
				GCC_SYMBOLS_PRIVATE_EXTERN = NO;
				GCC_WARN_64_TO_32_BIT_CONVERSION = YES;
				GCC_WARN_ABOUT_RETURN_TYPE = YES_ERROR;
				GCC_WARN_UNDECLARED_SELECTOR = YES;
				GCC_WARN_UNINITIALIZED_AUTOS = YES_AGGRESSIVE;
				GCC_WARN_UNUSED_FUNCTION = YES;
				GCC_WARN_UNUSED_VARIABLE = YES;
				IPHONEOS_DEPLOYMENT_TARGET = 7.0;
				MTL_ENABLE_DEBUG_INFO = YES;
				ONLY_ACTIVE_ARCH = YES;
				SDKROOT = iphoneos;
				TARGETED_DEVICE_FAMILY = "1,2";
				VERSIONING_SYSTEM = "apple-generic";
				VERSION_INFO_PREFIX = "";
			};
			name = Debug;
		};
		14C418301A01919C00636FD6 /* Release */ = {
			isa = XCBuildConfiguration;
			buildSettings = {
				ALWAYS_SEARCH_USER_PATHS = NO;
				CLANG_CXX_LANGUAGE_STANDARD = "gnu++0x";
				CLANG_CXX_LIBRARY = "libc++";
				CLANG_ENABLE_MODULES = YES;
				CLANG_ENABLE_OBJC_ARC = YES;
				CLANG_WARN_BOOL_CONVERSION = YES;
				CLANG_WARN_CONSTANT_CONVERSION = YES;
				CLANG_WARN_DIRECT_OBJC_ISA_USAGE = YES_ERROR;
				CLANG_WARN_EMPTY_BODY = YES;
				CLANG_WARN_ENUM_CONVERSION = YES;
				CLANG_WARN_INT_CONVERSION = YES;
				CLANG_WARN_OBJC_ROOT_CLASS = YES_ERROR;
				CLANG_WARN_UNREACHABLE_CODE = YES;
				CLANG_WARN__DUPLICATE_METHOD_MATCH = YES;
				"CODE_SIGN_IDENTITY[sdk=iphoneos*]" = "iPhone Developer";
				COPY_PHASE_STRIP = YES;
				CURRENT_PROJECT_VERSION = 1;
				ENABLE_NS_ASSERTIONS = NO;
				ENABLE_STRICT_OBJC_MSGSEND = YES;
				GCC_C_LANGUAGE_STANDARD = gnu99;
				GCC_GENERATE_TEST_COVERAGE_FILES = YES;
				GCC_INSTRUMENT_PROGRAM_FLOW_ARCS = YES;
				GCC_WARN_64_TO_32_BIT_CONVERSION = YES;
				GCC_WARN_ABOUT_RETURN_TYPE = YES_ERROR;
				GCC_WARN_UNDECLARED_SELECTOR = YES;
				GCC_WARN_UNINITIALIZED_AUTOS = YES_AGGRESSIVE;
				GCC_WARN_UNUSED_FUNCTION = YES;
				GCC_WARN_UNUSED_VARIABLE = YES;
				IPHONEOS_DEPLOYMENT_TARGET = 7.0;
				MTL_ENABLE_DEBUG_INFO = NO;
				SDKROOT = iphoneos;
				TARGETED_DEVICE_FAMILY = "1,2";
				VALIDATE_PRODUCT = YES;
				VERSIONING_SYSTEM = "apple-generic";
				VERSION_INFO_PREFIX = "";
			};
			name = Release;
		};
		14C418351A01919C00636FD6 /* Debug */ = {
			isa = XCBuildConfiguration;
			baseConfigurationReference = 91F302F02821DE7BE3BF6336 /* Pods.debug.xcconfig */;
			buildSettings = {
				FRAMEWORK_SEARCH_PATHS = (
					"$(SDKROOT)/Developer/Library/Frameworks",
					"$(inherited)",
				);
				GCC_PREPROCESSOR_DEFINITIONS = (
					"DEBUG=1",
					"$(inherited)",
				);
				INFOPLIST_FILE = Tests/Info.plist;
				LD_RUNPATH_SEARCH_PATHS = "$(inherited) @executable_path/Frameworks @loader_path/Frameworks";
				PRODUCT_NAME = "$(TARGET_NAME)";
			};
			name = Debug;
		};
		14C418361A01919C00636FD6 /* Release */ = {
			isa = XCBuildConfiguration;
			baseConfigurationReference = 7C067778DC962B70CDF74EA5 /* Pods.release.xcconfig */;
			buildSettings = {
				FRAMEWORK_SEARCH_PATHS = (
					"$(SDKROOT)/Developer/Library/Frameworks",
					"$(inherited)",
				);
				INFOPLIST_FILE = Tests/Info.plist;
				LD_RUNPATH_SEARCH_PATHS = "$(inherited) @executable_path/Frameworks @loader_path/Frameworks";
				PRODUCT_NAME = "$(TARGET_NAME)";
			};
			name = Release;
		};
/* End XCBuildConfiguration section */

/* Begin XCConfigurationList section */
		14C418151A01919C00636FD6 /* Build configuration list for PBXProject "Tests" */ = {
			isa = XCConfigurationList;
			buildConfigurations = (
				14C4182F1A01919C00636FD6 /* Debug */,
				14C418301A01919C00636FD6 /* Release */,
			);
			defaultConfigurationIsVisible = 0;
			defaultConfigurationName = Release;
		};
		14C418341A01919C00636FD6 /* Build configuration list for PBXNativeTarget "Tests" */ = {
			isa = XCConfigurationList;
			buildConfigurations = (
				14C418351A01919C00636FD6 /* Debug */,
				14C418361A01919C00636FD6 /* Release */,
			);
			defaultConfigurationIsVisible = 0;
			defaultConfigurationName = Release;
		};
/* End XCConfigurationList section */

/* Begin XCVersionGroup section */
		44B072C81AEA366B00ACD275 /* Contacts.xcdatamodeld */ = {
			isa = XCVersionGroup;
			children = (
				44B072C91AEA366B00ACD275 /* Demo.xcdatamodel */,
			);
			currentVersion = 44B072C91AEA366B00ACD275 /* Demo.xcdatamodel */;
			path = Contacts.xcdatamodeld;
			sourceTree = "<group>";
			versionGroupType = wrapper.xcdatamodel;
		};
		44B072CA1AEA366B00ACD275 /* Markets.xcdatamodeld */ = {
			isa = XCVersionGroup;
			children = (
				44B072CB1AEA366B00ACD275 /* Demo.xcdatamodel */,
			);
			currentVersion = 44B072CB1AEA366B00ACD275 /* Demo.xcdatamodel */;
			path = Markets.xcdatamodeld;
			sourceTree = "<group>";
			versionGroupType = wrapper.xcdatamodel;
		};
		44B072CC1AEA366B00ACD275 /* Notes.xcdatamodeld */ = {
			isa = XCVersionGroup;
			children = (
				44B072CD1AEA366B00ACD275 /* Demo.xcdatamodel */,
			);
			currentVersion = 44B072CD1AEA366B00ACD275 /* Demo.xcdatamodel */;
			path = Notes.xcdatamodeld;
			sourceTree = "<group>";
			versionGroupType = wrapper.xcdatamodel;
		};
		44B072CE1AEA366B00ACD275 /* Recursive.xcdatamodeld */ = {
			isa = XCVersionGroup;
			children = (
				44B072CF1AEA366B00ACD275 /* Demo.xcdatamodel */,
			);
			currentVersion = 44B072CF1AEA366B00ACD275 /* Demo.xcdatamodel */;
			path = Recursive.xcdatamodeld;
			sourceTree = "<group>";
			versionGroupType = wrapper.xcdatamodel;
		};
		44B072D01AEA366B00ACD275 /* Social.xcdatamodeld */ = {
			isa = XCVersionGroup;
			children = (
				44B072D11AEA366B00ACD275 /* Demo.xcdatamodel */,
			);
			currentVersion = 44B072D11AEA366B00ACD275 /* Demo.xcdatamodel */;
			path = Social.xcdatamodeld;
			sourceTree = "<group>";
			versionGroupType = wrapper.xcdatamodel;
		};
		44B072D91AEA36D300ACD275 /* Bug84.xcdatamodeld */ = {
			isa = XCVersionGroup;
			children = (
				44B072DA1AEA36D300ACD275 /* Demo.xcdatamodel */,
			);
			currentVersion = 44B072DA1AEA36D300ACD275 /* Demo.xcdatamodel */;
			path = Bug84.xcdatamodeld;
			sourceTree = "<group>";
			versionGroupType = wrapper.xcdatamodel;
		};
<<<<<<< HEAD
		B5A4E17F1AFB7E7D00A250F2 /* Unique.xcdatamodeld */ = {
			isa = XCVersionGroup;
			children = (
				B5A4E1801AFB7E7D00A250F2 /* Unique.xcdatamodel */,
			);
			currentVersion = B5A4E1801AFB7E7D00A250F2 /* Unique.xcdatamodel */;
			path = Unique.xcdatamodeld;
=======
		B5A4E17A1AFB692C00A250F2 /* Organizations.xcdatamodeld */ = {
			isa = XCVersionGroup;
			children = (
				B5A4E17B1AFB692C00A250F2 /* Organizations.xcdatamodel */,
			);
			currentVersion = B5A4E17B1AFB692C00A250F2 /* Organizations.xcdatamodel */;
			path = Organizations.xcdatamodeld;
>>>>>>> 1e3a6f63
			sourceTree = "<group>";
			versionGroupType = wrapper.xcdatamodel;
		};
/* End XCVersionGroup section */
	};
	rootObject = 14C418121A01919C00636FD6 /* Project object */;
}<|MERGE_RESOLUTION|>--- conflicted
+++ resolved
@@ -37,13 +37,10 @@
 		44B072DB1AEA36D300ACD275 /* Bug84.xcdatamodeld in Sources */ = {isa = PBXBuildFile; fileRef = 44B072D91AEA36D300ACD275 /* Bug84.xcdatamodeld */; };
 		44C57B7E1AFCB92300D77AB2 /* NSEntityDescription+Sync.m in Sources */ = {isa = PBXBuildFile; fileRef = 44C57B7D1AFCB92300D77AB2 /* NSEntityDescription+Sync.m */; };
 		4CEE32AFE3080F314149A6A4 /* libPods.a in Frameworks */ = {isa = PBXBuildFile; fileRef = DCEFB3E45BB7A8C5238E2880 /* libPods.a */; };
-<<<<<<< HEAD
 		B5A4E1811AFB7E7D00A250F2 /* Unique.xcdatamodeld in Sources */ = {isa = PBXBuildFile; fileRef = B5A4E17F1AFB7E7D00A250F2 /* Unique.xcdatamodeld */; };
 		B5A4E1831AFB801C00A250F2 /* unique.json in Resources */ = {isa = PBXBuildFile; fileRef = B5A4E1821AFB801C00A250F2 /* unique.json */; };
-=======
 		B5A4E17C1AFB692C00A250F2 /* Organizations.xcdatamodeld in Sources */ = {isa = PBXBuildFile; fileRef = B5A4E17A1AFB692C00A250F2 /* Organizations.xcdatamodeld */; };
 		B5A4E17E1AFB693E00A250F2 /* organizations-tree.json in Resources */ = {isa = PBXBuildFile; fileRef = B5A4E17D1AFB693E00A250F2 /* organizations-tree.json */; };
->>>>>>> 1e3a6f63
 /* End PBXBuildFile section */
 
 /* Begin PBXFileReference section */
@@ -85,13 +82,10 @@
 		44C57B7D1AFCB92300D77AB2 /* NSEntityDescription+Sync.m */ = {isa = PBXFileReference; fileEncoding = 4; lastKnownFileType = sourcecode.c.objc; path = "NSEntityDescription+Sync.m"; sourceTree = "<group>"; };
 		7C067778DC962B70CDF74EA5 /* Pods.release.xcconfig */ = {isa = PBXFileReference; includeInIndex = 1; lastKnownFileType = text.xcconfig; name = Pods.release.xcconfig; path = "Pods/Target Support Files/Pods/Pods.release.xcconfig"; sourceTree = "<group>"; };
 		91F302F02821DE7BE3BF6336 /* Pods.debug.xcconfig */ = {isa = PBXFileReference; includeInIndex = 1; lastKnownFileType = text.xcconfig; name = Pods.debug.xcconfig; path = "Pods/Target Support Files/Pods/Pods.debug.xcconfig"; sourceTree = "<group>"; };
-<<<<<<< HEAD
 		B5A4E1801AFB7E7D00A250F2 /* Unique.xcdatamodel */ = {isa = PBXFileReference; lastKnownFileType = wrapper.xcdatamodel; path = Unique.xcdatamodel; sourceTree = "<group>"; };
 		B5A4E1821AFB801C00A250F2 /* unique.json */ = {isa = PBXFileReference; fileEncoding = 4; lastKnownFileType = text.json; path = unique.json; sourceTree = "<group>"; };
-=======
 		B5A4E17B1AFB692C00A250F2 /* Organizations.xcdatamodel */ = {isa = PBXFileReference; lastKnownFileType = wrapper.xcdatamodel; path = Organizations.xcdatamodel; sourceTree = "<group>"; };
 		B5A4E17D1AFB693E00A250F2 /* organizations-tree.json */ = {isa = PBXFileReference; fileEncoding = 4; lastKnownFileType = text.json; path = "organizations-tree.json"; sourceTree = "<group>"; };
->>>>>>> 1e3a6f63
 		DCEFB3E45BB7A8C5238E2880 /* libPods.a */ = {isa = PBXFileReference; explicitFileType = archive.ar; includeInIndex = 0; path = libPods.a; sourceTree = BUILT_PRODUCTS_DIR; };
 /* End PBXFileReference section */
 
@@ -202,11 +196,8 @@
 				44B072B41AEA364D00ACD275 /* users_c.json */,
 				44B072B51AEA364D00ACD275 /* users_company.json */,
 				44B072B61AEA364D00ACD275 /* users_notes.json */,
-<<<<<<< HEAD
 				B5A4E1821AFB801C00A250F2 /* unique.json */,
-=======
 				B5A4E17D1AFB693E00A250F2 /* organizations-tree.json */,
->>>>>>> 1e3a6f63
 			);
 			path = JSONs;
 			sourceTree = "<group>";
@@ -220,11 +211,8 @@
 				44B072CC1AEA366B00ACD275 /* Notes.xcdatamodeld */,
 				44B072CE1AEA366B00ACD275 /* Recursive.xcdatamodeld */,
 				44B072D01AEA366B00ACD275 /* Social.xcdatamodeld */,
-<<<<<<< HEAD
 				B5A4E17F1AFB7E7D00A250F2 /* Unique.xcdatamodeld */,
-=======
 				B5A4E17A1AFB692C00A250F2 /* Organizations.xcdatamodeld */,
->>>>>>> 1e3a6f63
 			);
 			path = Models;
 			sourceTree = "<group>";
@@ -368,11 +356,8 @@
 				14C4182E1A01919C00636FD6 /* Tests.m in Sources */,
 				44B072D51AEA366B00ACD275 /* Recursive.xcdatamodeld in Sources */,
 				44B072D61AEA366B00ACD275 /* Social.xcdatamodeld in Sources */,
-<<<<<<< HEAD
 				B5A4E1811AFB7E7D00A250F2 /* Unique.xcdatamodeld in Sources */,
-=======
 				B5A4E17C1AFB692C00A250F2 /* Organizations.xcdatamodeld in Sources */,
->>>>>>> 1e3a6f63
 				14ADDF411AE434A100C389AD /* NSManagedObject+Sync.m in Sources */,
 			);
 			runOnlyForDeploymentPostprocessing = 0;
@@ -584,7 +569,6 @@
 			sourceTree = "<group>";
 			versionGroupType = wrapper.xcdatamodel;
 		};
-<<<<<<< HEAD
 		B5A4E17F1AFB7E7D00A250F2 /* Unique.xcdatamodeld */ = {
 			isa = XCVersionGroup;
 			children = (
@@ -592,7 +576,6 @@
 			);
 			currentVersion = B5A4E1801AFB7E7D00A250F2 /* Unique.xcdatamodel */;
 			path = Unique.xcdatamodeld;
-=======
 		B5A4E17A1AFB692C00A250F2 /* Organizations.xcdatamodeld */ = {
 			isa = XCVersionGroup;
 			children = (
@@ -600,7 +583,6 @@
 			);
 			currentVersion = B5A4E17B1AFB692C00A250F2 /* Organizations.xcdatamodel */;
 			path = Organizations.xcdatamodeld;
->>>>>>> 1e3a6f63
 			sourceTree = "<group>";
 			versionGroupType = wrapper.xcdatamodel;
 		};

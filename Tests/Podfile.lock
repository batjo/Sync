PODS:
  - DATAFilter (0.8.0):
    - DATAObjectIDs
  - DATAObjectIDs (0.5.0)
  - DATAStack (3.0.4):
    - NSObject-HYPTesting (~> 1.2)
  - NSDictionary-ANDYSafeValue (0.3)
  - NSJSONSerialization-ANDYJSONFile (1.1)
<<<<<<< HEAD
  - NSManagedObject-ANDYMapChanges (0.7):
    - NSManagedObject-ANDYObjectIDs
  - NSManagedObject-ANDYObjectIDs (0.4)
  - NSManagedObject-HYPPropertyMapper (2.12):
    - NSString-HYPNetworking (~> 0.2)
=======
  - NSManagedObject-HYPPropertyMapper (3.0.1):
    - NSString-HYPNetworking (~> 0.3.0)
>>>>>>> 8bb58886
  - NSObject-HYPTesting (1.2)
  - NSString-HYPNetworking (0.3.0)

DEPENDENCIES:
  - DATAFilter
  - DATAStack
  - NSDictionary-ANDYSafeValue
  - NSJSONSerialization-ANDYJSONFile
<<<<<<< HEAD
  - NSManagedObject-ANDYMapChanges
  - NSManagedObject-HYPPropertyMapper (from `https://github.com/hyperoslo/NSManagedObject-HYPPropertyMapper.git`,
    branch `improve/user-info-key-naming`)

EXTERNAL SOURCES:
  NSManagedObject-HYPPropertyMapper:
    :branch: improve/user-info-key-naming
    :git: https://github.com/hyperoslo/NSManagedObject-HYPPropertyMapper.git

CHECKOUT OPTIONS:
  NSManagedObject-HYPPropertyMapper:
    :commit: a730a82b065d69d5a35be668bc1bc4577f8fc84d
    :git: https://github.com/hyperoslo/NSManagedObject-HYPPropertyMapper.git
=======
  - NSManagedObject-HYPPropertyMapper
>>>>>>> 8bb58886

SPEC CHECKSUMS:
  DATAFilter: aa7a6b0d1ee0841d9ae4402e0da7d9f6cd209e06
  DATAObjectIDs: 472eae6d8d6b57109b973c837ec3dd5e78016ab6
  DATAStack: de58e278b0487ff5a508d158cc74dd8b5e302389
  NSDictionary-ANDYSafeValue: c15ff39a6b1b82a52ea277c64520c7b574715afc
  NSJSONSerialization-ANDYJSONFile: 4a92ca174d5ccde13015e853e9eb62440459b478
<<<<<<< HEAD
  NSManagedObject-ANDYMapChanges: f0c6279bbe3e66acfb7192f2d0b5435fab3c082a
  NSManagedObject-ANDYObjectIDs: 4c7ef6e26eb927e291360ebd12d95b812f746304
  NSManagedObject-HYPPropertyMapper: 00d28b4615fa32a9c27b76fc8677a2641f095c81
=======
  NSManagedObject-HYPPropertyMapper: 8559d1ac8dd804ee2c29ae4c8fff0459b221657b
>>>>>>> 8bb58886
  NSObject-HYPTesting: fadde70c75061b731b313c390e20777aed0a914d
  NSString-HYPNetworking: c8592ecb67780d42456e45962aa61f2bb43b5289

COCOAPODS: 0.36.3<|MERGE_RESOLUTION|>--- conflicted
+++ resolved
@@ -6,16 +6,8 @@
     - NSObject-HYPTesting (~> 1.2)
   - NSDictionary-ANDYSafeValue (0.3)
   - NSJSONSerialization-ANDYJSONFile (1.1)
-<<<<<<< HEAD
-  - NSManagedObject-ANDYMapChanges (0.7):
-    - NSManagedObject-ANDYObjectIDs
-  - NSManagedObject-ANDYObjectIDs (0.4)
-  - NSManagedObject-HYPPropertyMapper (2.12):
-    - NSString-HYPNetworking (~> 0.2)
-=======
   - NSManagedObject-HYPPropertyMapper (3.0.1):
     - NSString-HYPNetworking (~> 0.3.0)
->>>>>>> 8bb58886
   - NSObject-HYPTesting (1.2)
   - NSString-HYPNetworking (0.3.0)
 
@@ -24,23 +16,7 @@
   - DATAStack
   - NSDictionary-ANDYSafeValue
   - NSJSONSerialization-ANDYJSONFile
-<<<<<<< HEAD
-  - NSManagedObject-ANDYMapChanges
-  - NSManagedObject-HYPPropertyMapper (from `https://github.com/hyperoslo/NSManagedObject-HYPPropertyMapper.git`,
-    branch `improve/user-info-key-naming`)
-
-EXTERNAL SOURCES:
-  NSManagedObject-HYPPropertyMapper:
-    :branch: improve/user-info-key-naming
-    :git: https://github.com/hyperoslo/NSManagedObject-HYPPropertyMapper.git
-
-CHECKOUT OPTIONS:
-  NSManagedObject-HYPPropertyMapper:
-    :commit: a730a82b065d69d5a35be668bc1bc4577f8fc84d
-    :git: https://github.com/hyperoslo/NSManagedObject-HYPPropertyMapper.git
-=======
   - NSManagedObject-HYPPropertyMapper
->>>>>>> 8bb58886
 
 SPEC CHECKSUMS:
   DATAFilter: aa7a6b0d1ee0841d9ae4402e0da7d9f6cd209e06
@@ -48,13 +24,7 @@
   DATAStack: de58e278b0487ff5a508d158cc74dd8b5e302389
   NSDictionary-ANDYSafeValue: c15ff39a6b1b82a52ea277c64520c7b574715afc
   NSJSONSerialization-ANDYJSONFile: 4a92ca174d5ccde13015e853e9eb62440459b478
-<<<<<<< HEAD
-  NSManagedObject-ANDYMapChanges: f0c6279bbe3e66acfb7192f2d0b5435fab3c082a
-  NSManagedObject-ANDYObjectIDs: 4c7ef6e26eb927e291360ebd12d95b812f746304
-  NSManagedObject-HYPPropertyMapper: 00d28b4615fa32a9c27b76fc8677a2641f095c81
-=======
   NSManagedObject-HYPPropertyMapper: 8559d1ac8dd804ee2c29ae4c8fff0459b221657b
->>>>>>> 8bb58886
   NSObject-HYPTesting: fadde70c75061b731b313c390e20777aed0a914d
   NSString-HYPNetworking: c8592ecb67780d42456e45962aa61f2bb43b5289
 

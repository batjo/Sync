--- conflicted
+++ resolved
@@ -620,7 +620,6 @@
 		44CFE68C1E87BC650068185B /* Inflections.m in Sources */ = {isa = PBXBuildFile; fileRef = 44CFE6861E87BC650068185B /* Inflections.m */; };
 		44CFE68D1E87BC650068185B /* Inflections.m in Sources */ = {isa = PBXBuildFile; fileRef = 44CFE6861E87BC650068185B /* Inflections.m */; };
 		44CFE68E1E87BC650068185B /* Inflections.m in Sources */ = {isa = PBXBuildFile; fileRef = 44CFE6861E87BC650068185B /* Inflections.m */; };
-<<<<<<< HEAD
 		CC281260201EC11500408BF0 /* primary-key-organizations-update.json in Resources */ = {isa = PBXBuildFile; fileRef = CC28125F201EC11500408BF0 /* primary-key-organizations-update.json */; };
 		CC281261201EC11500408BF0 /* primary-key-organizations-update.json in Resources */ = {isa = PBXBuildFile; fileRef = CC28125F201EC11500408BF0 /* primary-key-organizations-update.json */; };
 		CC281262201EC11500408BF0 /* primary-key-organizations-update.json in Resources */ = {isa = PBXBuildFile; fileRef = CC28125F201EC11500408BF0 /* primary-key-organizations-update.json */; };
@@ -630,7 +629,6 @@
 		CC7A98771FB1F18E00CBAC55 /* 447.json in Resources */ = {isa = PBXBuildFile; fileRef = CC7A98761FB1F18E00CBAC55 /* 447.json */; };
 		CC7A98781FB1F18E00CBAC55 /* 447.json in Resources */ = {isa = PBXBuildFile; fileRef = CC7A98761FB1F18E00CBAC55 /* 447.json */; };
 		CC7A98791FB1F18E00CBAC55 /* 447.json in Resources */ = {isa = PBXBuildFile; fileRef = CC7A98761FB1F18E00CBAC55 /* 447.json */; };
-=======
 		44E38AE020059146003E896B /* 422OneToMany.xcdatamodeld in Sources */ = {isa = PBXBuildFile; fileRef = 44E38ADE20059146003E896B /* 422OneToMany.xcdatamodeld */; };
 		44E38AE120059146003E896B /* 422OneToMany.xcdatamodeld in Sources */ = {isa = PBXBuildFile; fileRef = 44E38ADE20059146003E896B /* 422OneToMany.xcdatamodeld */; };
 		44E38AE220059146003E896B /* 422OneToMany.xcdatamodeld in Sources */ = {isa = PBXBuildFile; fileRef = 44E38ADE20059146003E896B /* 422OneToMany.xcdatamodeld */; };
@@ -694,7 +692,6 @@
 		44E38B322005EEB2003E896B /* 422-one-to-one-insert-option-initial.json in Resources */ = {isa = PBXBuildFile; fileRef = 44E38B222005EEB2003E896B /* 422-one-to-one-insert-option-initial.json */; };
 		44E38B332005EEB2003E896B /* 422-one-to-one-insert-option-initial.json in Resources */ = {isa = PBXBuildFile; fileRef = 44E38B222005EEB2003E896B /* 422-one-to-one-insert-option-initial.json */; };
 		44E38B342005EEB2003E896B /* 422-one-to-one-insert-option-initial.json in Resources */ = {isa = PBXBuildFile; fileRef = 44E38B222005EEB2003E896B /* 422-one-to-one-insert-option-initial.json */; };
->>>>>>> e0248f9c
 		CC9493F11F375251002167B4 /* 417.json in Resources */ = {isa = PBXBuildFile; fileRef = CC9493F01F375251002167B4 /* 417.json */; };
 		CC9493F21F375251002167B4 /* 417.json in Resources */ = {isa = PBXBuildFile; fileRef = CC9493F01F375251002167B4 /* 417.json */; };
 		CC9493F31F375251002167B4 /* 417.json in Resources */ = {isa = PBXBuildFile; fileRef = CC9493F01F375251002167B4 /* 417.json */; };
@@ -989,11 +986,9 @@
 		44CFE67D1E87BBE60068185B /* PrimaryKey.xcdatamodel */ = {isa = PBXFileReference; lastKnownFileType = wrapper.xcdatamodel; path = PrimaryKey.xcdatamodel; sourceTree = "<group>"; };
 		44CFE6851E87BC650068185B /* Inflections.h */ = {isa = PBXFileReference; fileEncoding = 4; lastKnownFileType = sourcecode.c.h; path = Inflections.h; sourceTree = "<group>"; };
 		44CFE6861E87BC650068185B /* Inflections.m */ = {isa = PBXFileReference; fileEncoding = 4; lastKnownFileType = sourcecode.c.objc; path = Inflections.m; sourceTree = "<group>"; };
-<<<<<<< HEAD
 		CC28125F201EC11500408BF0 /* primary-key-organizations-update.json */ = {isa = PBXFileReference; lastKnownFileType = text.json; path = "primary-key-organizations-update.json"; sourceTree = "<group>"; };
 		CC7A98721FB1EEFF00CBAC55 /* 413.xcdatamodel */ = {isa = PBXFileReference; lastKnownFileType = wrapper.xcdatamodel; path = 413.xcdatamodel; sourceTree = "<group>"; };
 		CC7A98761FB1F18E00CBAC55 /* 447.json */ = {isa = PBXFileReference; lastKnownFileType = text.json; path = 447.json; sourceTree = "<group>"; };
-=======
 		44E38ADF20059146003E896B /* 422OneToMany.xcdatamodel */ = {isa = PBXFileReference; lastKnownFileType = wrapper.xcdatamodel; path = 422OneToMany.xcdatamodel; sourceTree = "<group>"; };
 		44E38AE42005927E003E896B /* 422ManyToMany.xcdatamodel */ = {isa = PBXFileReference; lastKnownFileType = wrapper.xcdatamodel; path = 422ManyToMany.xcdatamodel; sourceTree = "<group>"; };
 		44E38AE62005927E003E896B /* 422OneToOne.xcdatamodel */ = {isa = PBXFileReference; lastKnownFileType = wrapper.xcdatamodel; path = 422OneToOne.xcdatamodel; sourceTree = "<group>"; };
@@ -1015,7 +1010,6 @@
 		44E38B202005EEB2003E896B /* 422-one-to-one-delete-option-initial.json */ = {isa = PBXFileReference; fileEncoding = 4; lastKnownFileType = text.json; path = "422-one-to-one-delete-option-initial.json"; sourceTree = "<group>"; };
 		44E38B212005EEB2003E896B /* 422-one-to-one-delete-option-update.json */ = {isa = PBXFileReference; fileEncoding = 4; lastKnownFileType = text.json; path = "422-one-to-one-delete-option-update.json"; sourceTree = "<group>"; };
 		44E38B222005EEB2003E896B /* 422-one-to-one-insert-option-initial.json */ = {isa = PBXFileReference; fileEncoding = 4; lastKnownFileType = text.json; path = "422-one-to-one-insert-option-initial.json"; sourceTree = "<group>"; };
->>>>>>> e0248f9c
 		CC9493F01F375251002167B4 /* 417.json */ = {isa = PBXFileReference; fileEncoding = 4; lastKnownFileType = text.json; path = 417.json; sourceTree = "<group>"; };
 		CC9493F51F375517002167B4 /* 375-to-one.xcdatamodel */ = {isa = PBXFileReference; lastKnownFileType = wrapper.xcdatamodel; path = "375-to-one.xcdatamodel"; sourceTree = "<group>"; };
 		CC9493FD1F3755AD002167B4 /* 375-to-one.json */ = {isa = PBXFileReference; fileEncoding = 4; lastKnownFileType = text.json; path = "375-to-one.json"; sourceTree = "<group>"; };
@@ -1258,9 +1252,7 @@
 				149FF9ED1E808DFB00617A63 /* 375.json */,
 				44BBBC711F9F026100590624 /* 412.json */,
 				CC9493F01F375251002167B4 /* 417.json */,
-<<<<<<< HEAD
 				CC7A98761FB1F18E00CBAC55 /* 447.json */,
-=======
 				44E38AEF2005E68C003E896B /* 422-one-to-many-delete-option-initial.json */,
 				44E38AEE2005E68C003E896B /* 422-one-to-many-delete-option-update.json */,
 				44E38AF02005E68D003E896B /* 422-one-to-many-insert-option-initial.json */,
@@ -1279,7 +1271,6 @@
 				44E38B1F2005EEB1003E896B /* 422-one-to-one-insert-option-update.json */,
 				44E38B1D2005EEB1003E896B /* 422-one-to-one-update-option-initial.json */,
 				44E38B1E2005EEB1003E896B /* 422-one-to-one-update-option-update.json */,
->>>>>>> e0248f9c
 				14867D351E7AF4D2001D228A /* bug-113-comments-no-id.json */,
 				14867D361E7AF4D2001D228A /* bug-113-custom_relationship_key_to_one.json */,
 				14867D371E7AF4D2001D228A /* bug-113-stories-comments-no-ids.json */,
@@ -1355,13 +1346,10 @@
 				CC9493F41F375517002167B4 /* 375-to-one.xcdatamodeld */,
 				149FF9E81E808C4400617A63 /* 375.xcdatamodeld */,
 				44BBBC6C1F9F024E00590624 /* 412.xcdatamodeld */,
-<<<<<<< HEAD
 				CC7A98711FB1EEFF00CBAC55 /* 447.xcdatamodeld */,
-=======
 				44E38AE32005927E003E896B /* 422ManyToMany.xcdatamodeld */,
 				44E38ADE20059146003E896B /* 422OneToMany.xcdatamodeld */,
 				44E38AE52005927E003E896B /* 422OneToOne.xcdatamodeld */,
->>>>>>> e0248f9c
 				14867D881E7AF4D2001D228A /* Camelcase.xcdatamodeld */,
 				14867D8A1E7AF4D2001D228A /* Contacts.xcdatamodeld */,
 				14867D8C1E7AF4D2001D228A /* CustomRelationshipKey.xcdatamodeld */,
@@ -1935,11 +1923,8 @@
 				14867E9F1E7AF4D2001D228A /* operation-types-users-b.json in Resources */,
 				14867E361E7AF4D2001D228A /* 225-a.json in Resources */,
 				14867E6F1E7AF4D2001D228A /* bug-254.json in Resources */,
-<<<<<<< HEAD
 				CCCF49BB201DD0E100268189 /* primary-key-organizations.json in Resources */,
-=======
 				44E38B2C2005EEB2003E896B /* 422-one-to-one-delete-option-initial.json in Resources */,
->>>>>>> e0248f9c
 				14867EC61E7AF4D2001D228A /* users_notes.json in Resources */,
 				44E38B0E2005EE70003E896B /* 422-many-to-many-insert-option-update.json in Resources */,
 				14867EAE1E7AF4D2001D228A /* tagged_notes.json in Resources */,
@@ -2044,11 +2029,8 @@
 				14867EA01E7AF4D2001D228A /* operation-types-users-b.json in Resources */,
 				14867E371E7AF4D2001D228A /* 225-a.json in Resources */,
 				14867E701E7AF4D2001D228A /* bug-254.json in Resources */,
-<<<<<<< HEAD
 				CCCF49BC201DD0E100268189 /* primary-key-organizations.json in Resources */,
-=======
 				44E38B2D2005EEB2003E896B /* 422-one-to-one-delete-option-initial.json in Resources */,
->>>>>>> e0248f9c
 				14867EC71E7AF4D2001D228A /* users_notes.json in Resources */,
 				44E38B0F2005EE70003E896B /* 422-many-to-many-insert-option-update.json in Resources */,
 				14867EAF1E7AF4D2001D228A /* tagged_notes.json in Resources */,
@@ -2153,11 +2135,8 @@
 				14867EA11E7AF4D2001D228A /* operation-types-users-b.json in Resources */,
 				14867E381E7AF4D2001D228A /* 225-a.json in Resources */,
 				14867E711E7AF4D2001D228A /* bug-254.json in Resources */,
-<<<<<<< HEAD
 				CCCF49BD201DD0E100268189 /* primary-key-organizations.json in Resources */,
-=======
 				44E38B2E2005EEB2003E896B /* 422-one-to-one-delete-option-initial.json in Resources */,
->>>>>>> e0248f9c
 				14867EC81E7AF4D2001D228A /* users_notes.json in Resources */,
 				44E38B102005EE70003E896B /* 422-many-to-many-insert-option-update.json in Resources */,
 				14867EB01E7AF4D2001D228A /* tagged_notes.json in Resources */,
@@ -3680,7 +3659,6 @@
 			sourceTree = "<group>";
 			versionGroupType = wrapper.xcdatamodel;
 		};
-<<<<<<< HEAD
 		CC7A98711FB1EEFF00CBAC55 /* 447.xcdatamodeld */ = {
 			isa = XCVersionGroup;
 			children = (
@@ -3688,7 +3666,6 @@
 			);
 			currentVersion = CC7A98721FB1EEFF00CBAC55 /* 413.xcdatamodel */;
 			path = 447.xcdatamodeld;
-=======
 		44E38ADE20059146003E896B /* 422OneToMany.xcdatamodeld */ = {
 			isa = XCVersionGroup;
 			children = (
@@ -3716,7 +3693,6 @@
 			);
 			currentVersion = 44E38AE62005927E003E896B /* 422OneToOne.xcdatamodel */;
 			path = 422OneToOne.xcdatamodeld;
->>>>>>> e0248f9c
 			sourceTree = "<group>";
 			versionGroupType = wrapper.xcdatamodel;
 		};

// !$*UTF8*$!
{
	archiveVersion = 1;
	classes = {
	};
	objectVersion = 46;
	objects = {

/* Begin PBXBuildFile section */
		14241EA01DBC3A6F0042ED81 /* NSArray+Sync.swift in Sources */ = {isa = PBXBuildFile; fileRef = 44968BF51DA0021300E71A53 /* NSArray+Sync.swift */; };
		14241EA11DBC3A6F0042ED81 /* NSEntityDescription+Sync.swift in Sources */ = {isa = PBXBuildFile; fileRef = 44968BF61DA0021300E71A53 /* NSEntityDescription+Sync.swift */; };
		14241EA21DBC3A6F0042ED81 /* NSManagedObject+Sync.swift in Sources */ = {isa = PBXBuildFile; fileRef = 44968BF71DA0021300E71A53 /* NSManagedObject+Sync.swift */; };
		14241EA31DBC3A6F0042ED81 /* NSManagedObjectContext+Sync.swift in Sources */ = {isa = PBXBuildFile; fileRef = 44968BF81DA0021300E71A53 /* NSManagedObjectContext+Sync.swift */; };
		14241EA41DBC3A6F0042ED81 /* Sync.swift in Sources */ = {isa = PBXBuildFile; fileRef = 44968BF91DA0021300E71A53 /* Sync.swift */; };
		14241EA51DBC3A6F0042ED81 /* DataFilter.swift in Sources */ = {isa = PBXBuildFile; fileRef = 445D3BB81D9F932C007F9E26 /* DataFilter.swift */; };
		14241EA71DBC3A6F0042ED81 /* TestCheck.swift in Sources */ = {isa = PBXBuildFile; fileRef = 449828031D9F8F2D00E2BCA3 /* TestCheck.swift */; };
		14241EA81DBC3A770042ED81 /* NSArray+Sync.swift in Sources */ = {isa = PBXBuildFile; fileRef = 44968BF51DA0021300E71A53 /* NSArray+Sync.swift */; };
		14241EA91DBC3A770042ED81 /* NSEntityDescription+Sync.swift in Sources */ = {isa = PBXBuildFile; fileRef = 44968BF61DA0021300E71A53 /* NSEntityDescription+Sync.swift */; };
		14241EAA1DBC3A770042ED81 /* NSManagedObject+Sync.swift in Sources */ = {isa = PBXBuildFile; fileRef = 44968BF71DA0021300E71A53 /* NSManagedObject+Sync.swift */; };
		14241EAB1DBC3A770042ED81 /* NSManagedObjectContext+Sync.swift in Sources */ = {isa = PBXBuildFile; fileRef = 44968BF81DA0021300E71A53 /* NSManagedObjectContext+Sync.swift */; };
		14241EAC1DBC3A770042ED81 /* Sync.swift in Sources */ = {isa = PBXBuildFile; fileRef = 44968BF91DA0021300E71A53 /* Sync.swift */; };
		14241EAD1DBC3A770042ED81 /* DataFilter.swift in Sources */ = {isa = PBXBuildFile; fileRef = 445D3BB81D9F932C007F9E26 /* DataFilter.swift */; };
		14241EAF1DBC3A770042ED81 /* TestCheck.swift in Sources */ = {isa = PBXBuildFile; fileRef = 449828031D9F8F2D00E2BCA3 /* TestCheck.swift */; };
		14241EB01DBC3A7F0042ED81 /* NSArray+Sync.swift in Sources */ = {isa = PBXBuildFile; fileRef = 44968BF51DA0021300E71A53 /* NSArray+Sync.swift */; };
		14241EB11DBC3A7F0042ED81 /* NSEntityDescription+Sync.swift in Sources */ = {isa = PBXBuildFile; fileRef = 44968BF61DA0021300E71A53 /* NSEntityDescription+Sync.swift */; };
		14241EB21DBC3A7F0042ED81 /* NSManagedObject+Sync.swift in Sources */ = {isa = PBXBuildFile; fileRef = 44968BF71DA0021300E71A53 /* NSManagedObject+Sync.swift */; };
		14241EB31DBC3A7F0042ED81 /* NSManagedObjectContext+Sync.swift in Sources */ = {isa = PBXBuildFile; fileRef = 44968BF81DA0021300E71A53 /* NSManagedObjectContext+Sync.swift */; };
		14241EB41DBC3A7F0042ED81 /* Sync.swift in Sources */ = {isa = PBXBuildFile; fileRef = 44968BF91DA0021300E71A53 /* Sync.swift */; };
		14241EB51DBC3A7F0042ED81 /* DataFilter.swift in Sources */ = {isa = PBXBuildFile; fileRef = 445D3BB81D9F932C007F9E26 /* DataFilter.swift */; };
		14241EB71DBC3A7F0042ED81 /* TestCheck.swift in Sources */ = {isa = PBXBuildFile; fileRef = 449828031D9F8F2D00E2BCA3 /* TestCheck.swift */; };
		14241EB81DBC3A880042ED81 /* NSArray+Sync.swift in Sources */ = {isa = PBXBuildFile; fileRef = 44968BF51DA0021300E71A53 /* NSArray+Sync.swift */; };
		14241EB91DBC3A880042ED81 /* NSEntityDescription+Sync.swift in Sources */ = {isa = PBXBuildFile; fileRef = 44968BF61DA0021300E71A53 /* NSEntityDescription+Sync.swift */; };
		14241EBA1DBC3A880042ED81 /* NSManagedObject+Sync.swift in Sources */ = {isa = PBXBuildFile; fileRef = 44968BF71DA0021300E71A53 /* NSManagedObject+Sync.swift */; };
		14241EBB1DBC3A880042ED81 /* NSManagedObjectContext+Sync.swift in Sources */ = {isa = PBXBuildFile; fileRef = 44968BF81DA0021300E71A53 /* NSManagedObjectContext+Sync.swift */; };
		14241EBC1DBC3A880042ED81 /* Sync.swift in Sources */ = {isa = PBXBuildFile; fileRef = 44968BF91DA0021300E71A53 /* Sync.swift */; };
		14241EBD1DBC3A880042ED81 /* DataFilter.swift in Sources */ = {isa = PBXBuildFile; fileRef = 445D3BB81D9F932C007F9E26 /* DataFilter.swift */; };
		14241EBF1DBC3A880042ED81 /* TestCheck.swift in Sources */ = {isa = PBXBuildFile; fileRef = 449828031D9F8F2D00E2BCA3 /* TestCheck.swift */; };
		142CD2A81DEF39AE002FDABE /* Sync+DataStack.swift in Sources */ = {isa = PBXBuildFile; fileRef = 142CD2A31DEF39AE002FDABE /* Sync+DataStack.swift */; };
		142CD2A91DEF39AE002FDABE /* Sync+DataStack.swift in Sources */ = {isa = PBXBuildFile; fileRef = 142CD2A31DEF39AE002FDABE /* Sync+DataStack.swift */; };
		142CD2AA1DEF39AE002FDABE /* Sync+DataStack.swift in Sources */ = {isa = PBXBuildFile; fileRef = 142CD2A31DEF39AE002FDABE /* Sync+DataStack.swift */; };
		142CD2AB1DEF39AE002FDABE /* Sync+DataStack.swift in Sources */ = {isa = PBXBuildFile; fileRef = 142CD2A31DEF39AE002FDABE /* Sync+DataStack.swift */; };
		142CD2B11DEF3A01002FDABE /* Sync+NSPersistentContainer.swift in Sources */ = {isa = PBXBuildFile; fileRef = 142CD2AC1DEF3A01002FDABE /* Sync+NSPersistentContainer.swift */; };
		142CD2B21DEF3A01002FDABE /* Sync+NSPersistentContainer.swift in Sources */ = {isa = PBXBuildFile; fileRef = 142CD2AC1DEF3A01002FDABE /* Sync+NSPersistentContainer.swift */; };
		142CD2B31DEF3A01002FDABE /* Sync+NSPersistentContainer.swift in Sources */ = {isa = PBXBuildFile; fileRef = 142CD2AC1DEF3A01002FDABE /* Sync+NSPersistentContainer.swift */; };
		142CD2B41DEF3A01002FDABE /* Sync+NSPersistentContainer.swift in Sources */ = {isa = PBXBuildFile; fileRef = 142CD2AC1DEF3A01002FDABE /* Sync+NSPersistentContainer.swift */; };
		14549A0B1E7C2E1000A77F2E /* Sync+Helpers.swift in Sources */ = {isa = PBXBuildFile; fileRef = 14549A0A1E7C2E1000A77F2E /* Sync+Helpers.swift */; };
		14549A0C1E7C2E1000A77F2E /* Sync+Helpers.swift in Sources */ = {isa = PBXBuildFile; fileRef = 14549A0A1E7C2E1000A77F2E /* Sync+Helpers.swift */; };
		14549A0D1E7C2E1000A77F2E /* Sync+Helpers.swift in Sources */ = {isa = PBXBuildFile; fileRef = 14549A0A1E7C2E1000A77F2E /* Sync+Helpers.swift */; };
		14549A0E1E7C2E1000A77F2E /* Sync+Helpers.swift in Sources */ = {isa = PBXBuildFile; fileRef = 14549A0A1E7C2E1000A77F2E /* Sync+Helpers.swift */; };
		1467388C1E7ADBA700913C8E /* DataStack.swift in Sources */ = {isa = PBXBuildFile; fileRef = 1467388B1E7ADBA700913C8E /* DataStack.swift */; };
		1467388D1E7ADBA700913C8E /* DataStack.swift in Sources */ = {isa = PBXBuildFile; fileRef = 1467388B1E7ADBA700913C8E /* DataStack.swift */; };
		1467388E1E7ADBA700913C8E /* DataStack.swift in Sources */ = {isa = PBXBuildFile; fileRef = 1467388B1E7ADBA700913C8E /* DataStack.swift */; };
		1467388F1E7ADBA700913C8E /* DataStack.swift in Sources */ = {isa = PBXBuildFile; fileRef = 1467388B1E7ADBA700913C8E /* DataStack.swift */; };
		14867DD31E7AF4D2001D228A /* DataFilter.xcdatamodeld in Sources */ = {isa = PBXBuildFile; fileRef = 14867D011E7AF4D1001D228A /* DataFilter.xcdatamodeld */; };
		14867DD41E7AF4D2001D228A /* DataFilter.xcdatamodeld in Sources */ = {isa = PBXBuildFile; fileRef = 14867D011E7AF4D1001D228A /* DataFilter.xcdatamodeld */; };
		14867DD51E7AF4D2001D228A /* DataFilter.xcdatamodeld in Sources */ = {isa = PBXBuildFile; fileRef = 14867D011E7AF4D1001D228A /* DataFilter.xcdatamodeld */; };
		14867DD61E7AF4D2001D228A /* DataFilterTests.swift in Sources */ = {isa = PBXBuildFile; fileRef = 14867D031E7AF4D1001D228A /* DataFilterTests.swift */; };
		14867DD71E7AF4D2001D228A /* DataFilterTests.swift in Sources */ = {isa = PBXBuildFile; fileRef = 14867D031E7AF4D1001D228A /* DataFilterTests.swift */; };
		14867DD81E7AF4D2001D228A /* DataFilterTests.swift in Sources */ = {isa = PBXBuildFile; fileRef = 14867D031E7AF4D1001D228A /* DataFilterTests.swift */; };
		14867DD91E7AF4D2001D228A /* note.json in Resources */ = {isa = PBXBuildFile; fileRef = 14867D041E7AF4D1001D228A /* note.json */; };
		14867DDA1E7AF4D2001D228A /* note.json in Resources */ = {isa = PBXBuildFile; fileRef = 14867D041E7AF4D1001D228A /* note.json */; };
		14867DDB1E7AF4D2001D228A /* note.json in Resources */ = {isa = PBXBuildFile; fileRef = 14867D041E7AF4D1001D228A /* note.json */; };
		14867DDC1E7AF4D2001D228A /* simple.json in Resources */ = {isa = PBXBuildFile; fileRef = 14867D051E7AF4D1001D228A /* simple.json */; };
		14867DDD1E7AF4D2001D228A /* simple.json in Resources */ = {isa = PBXBuildFile; fileRef = 14867D051E7AF4D1001D228A /* simple.json */; };
		14867DDE1E7AF4D2001D228A /* simple.json in Resources */ = {isa = PBXBuildFile; fileRef = 14867D051E7AF4D1001D228A /* simple.json */; };
		14867DDF1E7AF4D2001D228A /* users-with-nil.json in Resources */ = {isa = PBXBuildFile; fileRef = 14867D061E7AF4D1001D228A /* users-with-nil.json */; };
		14867DE01E7AF4D2001D228A /* users-with-nil.json in Resources */ = {isa = PBXBuildFile; fileRef = 14867D061E7AF4D1001D228A /* users-with-nil.json */; };
		14867DE11E7AF4D2001D228A /* users-with-nil.json in Resources */ = {isa = PBXBuildFile; fileRef = 14867D061E7AF4D1001D228A /* users-with-nil.json */; };
		14867DE21E7AF4D2001D228A /* users-with-null.json in Resources */ = {isa = PBXBuildFile; fileRef = 14867D071E7AF4D1001D228A /* users-with-null.json */; };
		14867DE31E7AF4D2001D228A /* users-with-null.json in Resources */ = {isa = PBXBuildFile; fileRef = 14867D071E7AF4D1001D228A /* users-with-null.json */; };
		14867DE41E7AF4D2001D228A /* users-with-null.json in Resources */ = {isa = PBXBuildFile; fileRef = 14867D071E7AF4D1001D228A /* users-with-null.json */; };
		14867DE51E7AF4D2001D228A /* users.json in Resources */ = {isa = PBXBuildFile; fileRef = 14867D081E7AF4D1001D228A /* users.json */; };
		14867DE61E7AF4D2001D228A /* users.json in Resources */ = {isa = PBXBuildFile; fileRef = 14867D081E7AF4D1001D228A /* users.json */; };
		14867DE71E7AF4D2001D228A /* users.json in Resources */ = {isa = PBXBuildFile; fileRef = 14867D081E7AF4D1001D228A /* users.json */; };
		14867DE81E7AF4D2001D228A /* users2.json in Resources */ = {isa = PBXBuildFile; fileRef = 14867D091E7AF4D1001D228A /* users2.json */; };
		14867DE91E7AF4D2001D228A /* users2.json in Resources */ = {isa = PBXBuildFile; fileRef = 14867D091E7AF4D1001D228A /* users2.json */; };
		14867DEA1E7AF4D2001D228A /* users2.json in Resources */ = {isa = PBXBuildFile; fileRef = 14867D091E7AF4D1001D228A /* users2.json */; };
		14867DEB1E7AF4D2001D228A /* users3.json in Resources */ = {isa = PBXBuildFile; fileRef = 14867D0A1E7AF4D2001D228A /* users3.json */; };
		14867DEC1E7AF4D2001D228A /* users3.json in Resources */ = {isa = PBXBuildFile; fileRef = 14867D0A1E7AF4D2001D228A /* users3.json */; };
		14867DED1E7AF4D2001D228A /* users3.json in Resources */ = {isa = PBXBuildFile; fileRef = 14867D0A1E7AF4D2001D228A /* users3.json */; };
		14867DEE1E7AF4D2001D228A /* LightweightMigrationModel.xcdatamodel in Sources */ = {isa = PBXBuildFile; fileRef = 14867D0C1E7AF4D2001D228A /* LightweightMigrationModel.xcdatamodel */; };
		14867DEF1E7AF4D2001D228A /* LightweightMigrationModel.xcdatamodel in Sources */ = {isa = PBXBuildFile; fileRef = 14867D0C1E7AF4D2001D228A /* LightweightMigrationModel.xcdatamodel */; };
		14867DF01E7AF4D2001D228A /* LightweightMigrationModel.xcdatamodel in Sources */ = {isa = PBXBuildFile; fileRef = 14867D0C1E7AF4D2001D228A /* LightweightMigrationModel.xcdatamodel */; };
		14867DF11E7AF4D2001D228A /* ModelGroup.xcdatamodeld in Sources */ = {isa = PBXBuildFile; fileRef = 14867D0D1E7AF4D2001D228A /* ModelGroup.xcdatamodeld */; };
		14867DF21E7AF4D2001D228A /* ModelGroup.xcdatamodeld in Sources */ = {isa = PBXBuildFile; fileRef = 14867D0D1E7AF4D2001D228A /* ModelGroup.xcdatamodeld */; };
		14867DF31E7AF4D2001D228A /* ModelGroup.xcdatamodeld in Sources */ = {isa = PBXBuildFile; fileRef = 14867D0D1E7AF4D2001D228A /* ModelGroup.xcdatamodeld */; };
		14867DF41E7AF4D2001D228A /* SimpleModel.xcdatamodel in Sources */ = {isa = PBXBuildFile; fileRef = 14867D0F1E7AF4D2001D228A /* SimpleModel.xcdatamodel */; };
		14867DF51E7AF4D2001D228A /* SimpleModel.xcdatamodel in Sources */ = {isa = PBXBuildFile; fileRef = 14867D0F1E7AF4D2001D228A /* SimpleModel.xcdatamodel */; };
		14867DF61E7AF4D2001D228A /* SimpleModel.xcdatamodel in Sources */ = {isa = PBXBuildFile; fileRef = 14867D0F1E7AF4D2001D228A /* SimpleModel.xcdatamodel */; };
		14867DF71E7AF4D2001D228A /* Tests.swift in Sources */ = {isa = PBXBuildFile; fileRef = 14867D101E7AF4D2001D228A /* Tests.swift */; };
		14867DF81E7AF4D2001D228A /* Tests.swift in Sources */ = {isa = PBXBuildFile; fileRef = 14867D101E7AF4D2001D228A /* Tests.swift */; };
		14867DF91E7AF4D2001D228A /* Tests.swift in Sources */ = {isa = PBXBuildFile; fileRef = 14867D101E7AF4D2001D228A /* Tests.swift */; };
		14867DFA1E7AF4D2001D228A /* DateTests.swift in Sources */ = {isa = PBXBuildFile; fileRef = 14867D121E7AF4D2001D228A /* DateTests.swift */; };
		14867DFB1E7AF4D2001D228A /* DateTests.swift in Sources */ = {isa = PBXBuildFile; fileRef = 14867D121E7AF4D2001D228A /* DateTests.swift */; };
		14867DFC1E7AF4D2001D228A /* DateTests.swift in Sources */ = {isa = PBXBuildFile; fileRef = 14867D121E7AF4D2001D228A /* DateTests.swift */; };
		14867E061E7AF4D2001D228A /* DeleteTests.swift in Sources */ = {isa = PBXBuildFile; fileRef = 14867D1A1E7AF4D2001D228A /* DeleteTests.swift */; };
		14867E071E7AF4D2001D228A /* DeleteTests.swift in Sources */ = {isa = PBXBuildFile; fileRef = 14867D1A1E7AF4D2001D228A /* DeleteTests.swift */; };
		14867E081E7AF4D2001D228A /* DeleteTests.swift in Sources */ = {isa = PBXBuildFile; fileRef = 14867D1A1E7AF4D2001D228A /* DeleteTests.swift */; };
		14867E091E7AF4D2001D228A /* FetchTests.swift in Sources */ = {isa = PBXBuildFile; fileRef = 14867D1B1E7AF4D2001D228A /* FetchTests.swift */; };
		14867E0A1E7AF4D2001D228A /* FetchTests.swift in Sources */ = {isa = PBXBuildFile; fileRef = 14867D1B1E7AF4D2001D228A /* FetchTests.swift */; };
		14867E0B1E7AF4D2001D228A /* FetchTests.swift in Sources */ = {isa = PBXBuildFile; fileRef = 14867D1B1E7AF4D2001D228A /* FetchTests.swift */; };
		14867E0C1E7AF4D2001D228A /* Helper.swift in Sources */ = {isa = PBXBuildFile; fileRef = 14867D1D1E7AF4D2001D228A /* Helper.swift */; };
		14867E0D1E7AF4D2001D228A /* Helper.swift in Sources */ = {isa = PBXBuildFile; fileRef = 14867D1D1E7AF4D2001D228A /* Helper.swift */; };
		14867E0E1E7AF4D2001D228A /* Helper.swift in Sources */ = {isa = PBXBuildFile; fileRef = 14867D1D1E7AF4D2001D228A /* Helper.swift */; };
		14867E0F1E7AF4D2001D228A /* InsertOrUpdateTests.swift in Sources */ = {isa = PBXBuildFile; fileRef = 14867D1E1E7AF4D2001D228A /* InsertOrUpdateTests.swift */; };
		14867E101E7AF4D2001D228A /* InsertOrUpdateTests.swift in Sources */ = {isa = PBXBuildFile; fileRef = 14867D1E1E7AF4D2001D228A /* InsertOrUpdateTests.swift */; };
		14867E111E7AF4D2001D228A /* InsertOrUpdateTests.swift in Sources */ = {isa = PBXBuildFile; fileRef = 14867D1E1E7AF4D2001D228A /* InsertOrUpdateTests.swift */; };
		14867E121E7AF4D2001D228A /* 151-many-to-many-notes-update.json in Resources */ = {isa = PBXBuildFile; fileRef = 14867D201E7AF4D2001D228A /* 151-many-to-many-notes-update.json */; };
		14867E131E7AF4D2001D228A /* 151-many-to-many-notes-update.json in Resources */ = {isa = PBXBuildFile; fileRef = 14867D201E7AF4D2001D228A /* 151-many-to-many-notes-update.json */; };
		14867E141E7AF4D2001D228A /* 151-many-to-many-notes-update.json in Resources */ = {isa = PBXBuildFile; fileRef = 14867D201E7AF4D2001D228A /* 151-many-to-many-notes-update.json */; };
		14867E151E7AF4D2001D228A /* 151-many-to-many-notes.json in Resources */ = {isa = PBXBuildFile; fileRef = 14867D211E7AF4D2001D228A /* 151-many-to-many-notes.json */; };
		14867E161E7AF4D2001D228A /* 151-many-to-many-notes.json in Resources */ = {isa = PBXBuildFile; fileRef = 14867D211E7AF4D2001D228A /* 151-many-to-many-notes.json */; };
		14867E171E7AF4D2001D228A /* 151-many-to-many-notes.json in Resources */ = {isa = PBXBuildFile; fileRef = 14867D211E7AF4D2001D228A /* 151-many-to-many-notes.json */; };
		14867E181E7AF4D2001D228A /* 151-many-to-many-tags.json in Resources */ = {isa = PBXBuildFile; fileRef = 14867D221E7AF4D2001D228A /* 151-many-to-many-tags.json */; };
		14867E191E7AF4D2001D228A /* 151-many-to-many-tags.json in Resources */ = {isa = PBXBuildFile; fileRef = 14867D221E7AF4D2001D228A /* 151-many-to-many-tags.json */; };
		14867E1A1E7AF4D2001D228A /* 151-many-to-many-tags.json in Resources */ = {isa = PBXBuildFile; fileRef = 14867D221E7AF4D2001D228A /* 151-many-to-many-tags.json */; };
		14867E1B1E7AF4D2001D228A /* 151-to-many-notes.json in Resources */ = {isa = PBXBuildFile; fileRef = 14867D231E7AF4D2001D228A /* 151-to-many-notes.json */; };
		14867E1C1E7AF4D2001D228A /* 151-to-many-notes.json in Resources */ = {isa = PBXBuildFile; fileRef = 14867D231E7AF4D2001D228A /* 151-to-many-notes.json */; };
		14867E1D1E7AF4D2001D228A /* 151-to-many-notes.json in Resources */ = {isa = PBXBuildFile; fileRef = 14867D231E7AF4D2001D228A /* 151-to-many-notes.json */; };
		14867E1E1E7AF4D2001D228A /* 151-to-many-users-update.json in Resources */ = {isa = PBXBuildFile; fileRef = 14867D241E7AF4D2001D228A /* 151-to-many-users-update.json */; };
		14867E1F1E7AF4D2001D228A /* 151-to-many-users-update.json in Resources */ = {isa = PBXBuildFile; fileRef = 14867D241E7AF4D2001D228A /* 151-to-many-users-update.json */; };
		14867E201E7AF4D2001D228A /* 151-to-many-users-update.json in Resources */ = {isa = PBXBuildFile; fileRef = 14867D241E7AF4D2001D228A /* 151-to-many-users-update.json */; };
		14867E211E7AF4D2001D228A /* 151-to-many-users.json in Resources */ = {isa = PBXBuildFile; fileRef = 14867D251E7AF4D2001D228A /* 151-to-many-users.json */; };
		14867E221E7AF4D2001D228A /* 151-to-many-users.json in Resources */ = {isa = PBXBuildFile; fileRef = 14867D251E7AF4D2001D228A /* 151-to-many-users.json */; };
		14867E231E7AF4D2001D228A /* 151-to-many-users.json in Resources */ = {isa = PBXBuildFile; fileRef = 14867D251E7AF4D2001D228A /* 151-to-many-users.json */; };
		14867E241E7AF4D2001D228A /* 157-cities.json in Resources */ = {isa = PBXBuildFile; fileRef = 14867D261E7AF4D2001D228A /* 157-cities.json */; };
		14867E251E7AF4D2001D228A /* 157-cities.json in Resources */ = {isa = PBXBuildFile; fileRef = 14867D261E7AF4D2001D228A /* 157-cities.json */; };
		14867E261E7AF4D2001D228A /* 157-cities.json in Resources */ = {isa = PBXBuildFile; fileRef = 14867D261E7AF4D2001D228A /* 157-cities.json */; };
		14867E271E7AF4D2001D228A /* 157-locations-update.json in Resources */ = {isa = PBXBuildFile; fileRef = 14867D271E7AF4D2001D228A /* 157-locations-update.json */; };
		14867E281E7AF4D2001D228A /* 157-locations-update.json in Resources */ = {isa = PBXBuildFile; fileRef = 14867D271E7AF4D2001D228A /* 157-locations-update.json */; };
		14867E291E7AF4D2001D228A /* 157-locations-update.json in Resources */ = {isa = PBXBuildFile; fileRef = 14867D271E7AF4D2001D228A /* 157-locations-update.json */; };
		14867E2A1E7AF4D2001D228A /* 157-locations.json in Resources */ = {isa = PBXBuildFile; fileRef = 14867D281E7AF4D2001D228A /* 157-locations.json */; };
		14867E2B1E7AF4D2001D228A /* 157-locations.json in Resources */ = {isa = PBXBuildFile; fileRef = 14867D281E7AF4D2001D228A /* 157-locations.json */; };
		14867E2C1E7AF4D2001D228A /* 157-locations.json in Resources */ = {isa = PBXBuildFile; fileRef = 14867D281E7AF4D2001D228A /* 157-locations.json */; };
		14867E2D1E7AF4D2001D228A /* 225-a-empty.json in Resources */ = {isa = PBXBuildFile; fileRef = 14867D291E7AF4D2001D228A /* 225-a-empty.json */; };
		14867E2E1E7AF4D2001D228A /* 225-a-empty.json in Resources */ = {isa = PBXBuildFile; fileRef = 14867D291E7AF4D2001D228A /* 225-a-empty.json */; };
		14867E2F1E7AF4D2001D228A /* 225-a-empty.json in Resources */ = {isa = PBXBuildFile; fileRef = 14867D291E7AF4D2001D228A /* 225-a-empty.json */; };
		14867E301E7AF4D2001D228A /* 225-a-null.json in Resources */ = {isa = PBXBuildFile; fileRef = 14867D2A1E7AF4D2001D228A /* 225-a-null.json */; };
		14867E311E7AF4D2001D228A /* 225-a-null.json in Resources */ = {isa = PBXBuildFile; fileRef = 14867D2A1E7AF4D2001D228A /* 225-a-null.json */; };
		14867E321E7AF4D2001D228A /* 225-a-null.json in Resources */ = {isa = PBXBuildFile; fileRef = 14867D2A1E7AF4D2001D228A /* 225-a-null.json */; };
		14867E331E7AF4D2001D228A /* 225-a-replaced.json in Resources */ = {isa = PBXBuildFile; fileRef = 14867D2B1E7AF4D2001D228A /* 225-a-replaced.json */; };
		14867E341E7AF4D2001D228A /* 225-a-replaced.json in Resources */ = {isa = PBXBuildFile; fileRef = 14867D2B1E7AF4D2001D228A /* 225-a-replaced.json */; };
		14867E351E7AF4D2001D228A /* 225-a-replaced.json in Resources */ = {isa = PBXBuildFile; fileRef = 14867D2B1E7AF4D2001D228A /* 225-a-replaced.json */; };
		14867E361E7AF4D2001D228A /* 225-a.json in Resources */ = {isa = PBXBuildFile; fileRef = 14867D2C1E7AF4D2001D228A /* 225-a.json */; };
		14867E371E7AF4D2001D228A /* 225-a.json in Resources */ = {isa = PBXBuildFile; fileRef = 14867D2C1E7AF4D2001D228A /* 225-a.json */; };
		14867E381E7AF4D2001D228A /* 225-a.json in Resources */ = {isa = PBXBuildFile; fileRef = 14867D2C1E7AF4D2001D228A /* 225-a.json */; };
		14867E391E7AF4D2001D228A /* 233.json in Resources */ = {isa = PBXBuildFile; fileRef = 14867D2D1E7AF4D2001D228A /* 233.json */; };
		14867E3A1E7AF4D2001D228A /* 233.json in Resources */ = {isa = PBXBuildFile; fileRef = 14867D2D1E7AF4D2001D228A /* 233.json */; };
		14867E3B1E7AF4D2001D228A /* 233.json in Resources */ = {isa = PBXBuildFile; fileRef = 14867D2D1E7AF4D2001D228A /* 233.json */; };
		14867E3C1E7AF4D2001D228A /* 237.json in Resources */ = {isa = PBXBuildFile; fileRef = 14867D2E1E7AF4D2001D228A /* 237.json */; };
		14867E3D1E7AF4D2001D228A /* 237.json in Resources */ = {isa = PBXBuildFile; fileRef = 14867D2E1E7AF4D2001D228A /* 237.json */; };
		14867E3E1E7AF4D2001D228A /* 237.json in Resources */ = {isa = PBXBuildFile; fileRef = 14867D2E1E7AF4D2001D228A /* 237.json */; };
		14867E3F1E7AF4D2001D228A /* 265.json in Resources */ = {isa = PBXBuildFile; fileRef = 14867D2F1E7AF4D2001D228A /* 265.json */; };
		14867E401E7AF4D2001D228A /* 265.json in Resources */ = {isa = PBXBuildFile; fileRef = 14867D2F1E7AF4D2001D228A /* 265.json */; };
		14867E411E7AF4D2001D228A /* 265.json in Resources */ = {isa = PBXBuildFile; fileRef = 14867D2F1E7AF4D2001D228A /* 265.json */; };
		14867E421E7AF4D2001D228A /* 277.json in Resources */ = {isa = PBXBuildFile; fileRef = 14867D301E7AF4D2001D228A /* 277.json */; };
		14867E431E7AF4D2001D228A /* 277.json in Resources */ = {isa = PBXBuildFile; fileRef = 14867D301E7AF4D2001D228A /* 277.json */; };
		14867E441E7AF4D2001D228A /* 277.json in Resources */ = {isa = PBXBuildFile; fileRef = 14867D301E7AF4D2001D228A /* 277.json */; };
		14867E451E7AF4D2001D228A /* 280.json in Resources */ = {isa = PBXBuildFile; fileRef = 14867D311E7AF4D2001D228A /* 280.json */; };
		14867E461E7AF4D2001D228A /* 280.json in Resources */ = {isa = PBXBuildFile; fileRef = 14867D311E7AF4D2001D228A /* 280.json */; };
		14867E471E7AF4D2001D228A /* 280.json in Resources */ = {isa = PBXBuildFile; fileRef = 14867D311E7AF4D2001D228A /* 280.json */; };
		14867E481E7AF4D2001D228A /* 283.json in Resources */ = {isa = PBXBuildFile; fileRef = 14867D321E7AF4D2001D228A /* 283.json */; };
		14867E491E7AF4D2001D228A /* 283.json in Resources */ = {isa = PBXBuildFile; fileRef = 14867D321E7AF4D2001D228A /* 283.json */; };
		14867E4A1E7AF4D2001D228A /* 283.json in Resources */ = {isa = PBXBuildFile; fileRef = 14867D321E7AF4D2001D228A /* 283.json */; };
		14867E4B1E7AF4D2001D228A /* 320.json in Resources */ = {isa = PBXBuildFile; fileRef = 14867D331E7AF4D2001D228A /* 320.json */; };
		14867E4C1E7AF4D2001D228A /* 320.json in Resources */ = {isa = PBXBuildFile; fileRef = 14867D331E7AF4D2001D228A /* 320.json */; };
		14867E4D1E7AF4D2001D228A /* 320.json in Resources */ = {isa = PBXBuildFile; fileRef = 14867D331E7AF4D2001D228A /* 320.json */; };
		14867E4E1E7AF4D2001D228A /* 3ca82a0.json in Resources */ = {isa = PBXBuildFile; fileRef = 14867D341E7AF4D2001D228A /* 3ca82a0.json */; };
		14867E4F1E7AF4D2001D228A /* 3ca82a0.json in Resources */ = {isa = PBXBuildFile; fileRef = 14867D341E7AF4D2001D228A /* 3ca82a0.json */; };
		14867E501E7AF4D2001D228A /* 3ca82a0.json in Resources */ = {isa = PBXBuildFile; fileRef = 14867D341E7AF4D2001D228A /* 3ca82a0.json */; };
		14867E511E7AF4D2001D228A /* bug-113-comments-no-id.json in Resources */ = {isa = PBXBuildFile; fileRef = 14867D351E7AF4D2001D228A /* bug-113-comments-no-id.json */; };
		14867E521E7AF4D2001D228A /* bug-113-comments-no-id.json in Resources */ = {isa = PBXBuildFile; fileRef = 14867D351E7AF4D2001D228A /* bug-113-comments-no-id.json */; };
		14867E531E7AF4D2001D228A /* bug-113-comments-no-id.json in Resources */ = {isa = PBXBuildFile; fileRef = 14867D351E7AF4D2001D228A /* bug-113-comments-no-id.json */; };
		14867E541E7AF4D2001D228A /* bug-113-custom_relationship_key_to_one.json in Resources */ = {isa = PBXBuildFile; fileRef = 14867D361E7AF4D2001D228A /* bug-113-custom_relationship_key_to_one.json */; };
		14867E551E7AF4D2001D228A /* bug-113-custom_relationship_key_to_one.json in Resources */ = {isa = PBXBuildFile; fileRef = 14867D361E7AF4D2001D228A /* bug-113-custom_relationship_key_to_one.json */; };
		14867E561E7AF4D2001D228A /* bug-113-custom_relationship_key_to_one.json in Resources */ = {isa = PBXBuildFile; fileRef = 14867D361E7AF4D2001D228A /* bug-113-custom_relationship_key_to_one.json */; };
		14867E571E7AF4D2001D228A /* bug-113-stories-comments-no-ids.json in Resources */ = {isa = PBXBuildFile; fileRef = 14867D371E7AF4D2001D228A /* bug-113-stories-comments-no-ids.json */; };
		14867E581E7AF4D2001D228A /* bug-113-stories-comments-no-ids.json in Resources */ = {isa = PBXBuildFile; fileRef = 14867D371E7AF4D2001D228A /* bug-113-stories-comments-no-ids.json */; };
		14867E591E7AF4D2001D228A /* bug-113-stories-comments-no-ids.json in Resources */ = {isa = PBXBuildFile; fileRef = 14867D371E7AF4D2001D228A /* bug-113-stories-comments-no-ids.json */; };
		14867E5A1E7AF4D2001D228A /* bug-125-light.json in Resources */ = {isa = PBXBuildFile; fileRef = 14867D381E7AF4D2001D228A /* bug-125-light.json */; };
		14867E5B1E7AF4D2001D228A /* bug-125-light.json in Resources */ = {isa = PBXBuildFile; fileRef = 14867D381E7AF4D2001D228A /* bug-125-light.json */; };
		14867E5C1E7AF4D2001D228A /* bug-125-light.json in Resources */ = {isa = PBXBuildFile; fileRef = 14867D381E7AF4D2001D228A /* bug-125-light.json */; };
		14867E5D1E7AF4D2001D228A /* bug-125.json in Resources */ = {isa = PBXBuildFile; fileRef = 14867D391E7AF4D2001D228A /* bug-125.json */; };
		14867E5E1E7AF4D2001D228A /* bug-125.json in Resources */ = {isa = PBXBuildFile; fileRef = 14867D391E7AF4D2001D228A /* bug-125.json */; };
		14867E5F1E7AF4D2001D228A /* bug-125.json in Resources */ = {isa = PBXBuildFile; fileRef = 14867D391E7AF4D2001D228A /* bug-125.json */; };
		14867E601E7AF4D2001D228A /* bug-179-places.json in Resources */ = {isa = PBXBuildFile; fileRef = 14867D3A1E7AF4D2001D228A /* bug-179-places.json */; };
		14867E611E7AF4D2001D228A /* bug-179-places.json in Resources */ = {isa = PBXBuildFile; fileRef = 14867D3A1E7AF4D2001D228A /* bug-179-places.json */; };
		14867E621E7AF4D2001D228A /* bug-179-places.json in Resources */ = {isa = PBXBuildFile; fileRef = 14867D3A1E7AF4D2001D228A /* bug-179-places.json */; };
		14867E631E7AF4D2001D228A /* bug-179-routes.json in Resources */ = {isa = PBXBuildFile; fileRef = 14867D3B1E7AF4D2001D228A /* bug-179-routes.json */; };
		14867E641E7AF4D2001D228A /* bug-179-routes.json in Resources */ = {isa = PBXBuildFile; fileRef = 14867D3B1E7AF4D2001D228A /* bug-179-routes.json */; };
		14867E651E7AF4D2001D228A /* bug-179-routes.json in Resources */ = {isa = PBXBuildFile; fileRef = 14867D3B1E7AF4D2001D228A /* bug-179-routes.json */; };
		14867E661E7AF4D2001D228A /* bug-202-a.json in Resources */ = {isa = PBXBuildFile; fileRef = 14867D3C1E7AF4D2001D228A /* bug-202-a.json */; };
		14867E671E7AF4D2001D228A /* bug-202-a.json in Resources */ = {isa = PBXBuildFile; fileRef = 14867D3C1E7AF4D2001D228A /* bug-202-a.json */; };
		14867E681E7AF4D2001D228A /* bug-202-a.json in Resources */ = {isa = PBXBuildFile; fileRef = 14867D3C1E7AF4D2001D228A /* bug-202-a.json */; };
		14867E691E7AF4D2001D228A /* bug-202-b.json in Resources */ = {isa = PBXBuildFile; fileRef = 14867D3D1E7AF4D2001D228A /* bug-202-b.json */; };
		14867E6A1E7AF4D2001D228A /* bug-202-b.json in Resources */ = {isa = PBXBuildFile; fileRef = 14867D3D1E7AF4D2001D228A /* bug-202-b.json */; };
		14867E6B1E7AF4D2001D228A /* bug-202-b.json in Resources */ = {isa = PBXBuildFile; fileRef = 14867D3D1E7AF4D2001D228A /* bug-202-b.json */; };
		14867E6C1E7AF4D2001D228A /* bug-239.json in Resources */ = {isa = PBXBuildFile; fileRef = 14867D3E1E7AF4D2001D228A /* bug-239.json */; };
		14867E6D1E7AF4D2001D228A /* bug-239.json in Resources */ = {isa = PBXBuildFile; fileRef = 14867D3E1E7AF4D2001D228A /* bug-239.json */; };
		14867E6E1E7AF4D2001D228A /* bug-239.json in Resources */ = {isa = PBXBuildFile; fileRef = 14867D3E1E7AF4D2001D228A /* bug-239.json */; };
		14867E6F1E7AF4D2001D228A /* bug-254.json in Resources */ = {isa = PBXBuildFile; fileRef = 14867D3F1E7AF4D2001D228A /* bug-254.json */; };
		14867E701E7AF4D2001D228A /* bug-254.json in Resources */ = {isa = PBXBuildFile; fileRef = 14867D3F1E7AF4D2001D228A /* bug-254.json */; };
		14867E711E7AF4D2001D228A /* bug-254.json in Resources */ = {isa = PBXBuildFile; fileRef = 14867D3F1E7AF4D2001D228A /* bug-254.json */; };
		14867E721E7AF4D2001D228A /* bug-257.json in Resources */ = {isa = PBXBuildFile; fileRef = 14867D401E7AF4D2001D228A /* bug-257.json */; };
		14867E731E7AF4D2001D228A /* bug-257.json in Resources */ = {isa = PBXBuildFile; fileRef = 14867D401E7AF4D2001D228A /* bug-257.json */; };
		14867E741E7AF4D2001D228A /* bug-257.json in Resources */ = {isa = PBXBuildFile; fileRef = 14867D401E7AF4D2001D228A /* bug-257.json */; };
		14867E751E7AF4D2001D228A /* bug-number-84.json in Resources */ = {isa = PBXBuildFile; fileRef = 14867D411E7AF4D2001D228A /* bug-number-84.json */; };
		14867E761E7AF4D2001D228A /* bug-number-84.json in Resources */ = {isa = PBXBuildFile; fileRef = 14867D411E7AF4D2001D228A /* bug-number-84.json */; };
		14867E771E7AF4D2001D228A /* bug-number-84.json in Resources */ = {isa = PBXBuildFile; fileRef = 14867D411E7AF4D2001D228A /* bug-number-84.json */; };
		14867E781E7AF4D2001D228A /* camelcase.json in Resources */ = {isa = PBXBuildFile; fileRef = 14867D421E7AF4D2001D228A /* camelcase.json */; };
		14867E791E7AF4D2001D228A /* camelcase.json in Resources */ = {isa = PBXBuildFile; fileRef = 14867D421E7AF4D2001D228A /* camelcase.json */; };
		14867E7A1E7AF4D2001D228A /* camelcase.json in Resources */ = {isa = PBXBuildFile; fileRef = 14867D421E7AF4D2001D228A /* camelcase.json */; };
		14867E7B1E7AF4D2001D228A /* comments-no-id.json in Resources */ = {isa = PBXBuildFile; fileRef = 14867D431E7AF4D2001D228A /* comments-no-id.json */; };
		14867E7C1E7AF4D2001D228A /* comments-no-id.json in Resources */ = {isa = PBXBuildFile; fileRef = 14867D431E7AF4D2001D228A /* comments-no-id.json */; };
		14867E7D1E7AF4D2001D228A /* comments-no-id.json in Resources */ = {isa = PBXBuildFile; fileRef = 14867D431E7AF4D2001D228A /* comments-no-id.json */; };
		14867E7E1E7AF4D2001D228A /* custom_relationship_key_to_many.json in Resources */ = {isa = PBXBuildFile; fileRef = 14867D441E7AF4D2001D228A /* custom_relationship_key_to_many.json */; };
		14867E7F1E7AF4D2001D228A /* custom_relationship_key_to_many.json in Resources */ = {isa = PBXBuildFile; fileRef = 14867D441E7AF4D2001D228A /* custom_relationship_key_to_many.json */; };
		14867E801E7AF4D2001D228A /* custom_relationship_key_to_many.json in Resources */ = {isa = PBXBuildFile; fileRef = 14867D441E7AF4D2001D228A /* custom_relationship_key_to_many.json */; };
		14867E811E7AF4D2001D228A /* custom_relationship_key_to_one.json in Resources */ = {isa = PBXBuildFile; fileRef = 14867D451E7AF4D2001D228A /* custom_relationship_key_to_one.json */; };
		14867E821E7AF4D2001D228A /* custom_relationship_key_to_one.json in Resources */ = {isa = PBXBuildFile; fileRef = 14867D451E7AF4D2001D228A /* custom_relationship_key_to_one.json */; };
		14867E831E7AF4D2001D228A /* custom_relationship_key_to_one.json in Resources */ = {isa = PBXBuildFile; fileRef = 14867D451E7AF4D2001D228A /* custom_relationship_key_to_one.json */; };
		14867E841E7AF4D2001D228A /* id.json in Resources */ = {isa = PBXBuildFile; fileRef = 14867D461E7AF4D2001D228A /* id.json */; };
		14867E851E7AF4D2001D228A /* id.json in Resources */ = {isa = PBXBuildFile; fileRef = 14867D461E7AF4D2001D228A /* id.json */; };
		14867E861E7AF4D2001D228A /* id.json in Resources */ = {isa = PBXBuildFile; fileRef = 14867D461E7AF4D2001D228A /* id.json */; };
		14867E871E7AF4D2001D228A /* images.json in Resources */ = {isa = PBXBuildFile; fileRef = 14867D471E7AF4D2001D228A /* images.json */; };
		14867E881E7AF4D2001D228A /* images.json in Resources */ = {isa = PBXBuildFile; fileRef = 14867D471E7AF4D2001D228A /* images.json */; };
		14867E891E7AF4D2001D228A /* images.json in Resources */ = {isa = PBXBuildFile; fileRef = 14867D471E7AF4D2001D228A /* images.json */; };
		14867E8A1E7AF4D2001D228A /* markets_items.json in Resources */ = {isa = PBXBuildFile; fileRef = 14867D481E7AF4D2001D228A /* markets_items.json */; };
		14867E8B1E7AF4D2001D228A /* markets_items.json in Resources */ = {isa = PBXBuildFile; fileRef = 14867D481E7AF4D2001D228A /* markets_items.json */; };
		14867E8C1E7AF4D2001D228A /* markets_items.json in Resources */ = {isa = PBXBuildFile; fileRef = 14867D481E7AF4D2001D228A /* markets_items.json */; };
		14867E8D1E7AF4D2001D228A /* notes_for_user_a.json in Resources */ = {isa = PBXBuildFile; fileRef = 14867D491E7AF4D2001D228A /* notes_for_user_a.json */; };
		14867E8E1E7AF4D2001D228A /* notes_for_user_a.json in Resources */ = {isa = PBXBuildFile; fileRef = 14867D491E7AF4D2001D228A /* notes_for_user_a.json */; };
		14867E8F1E7AF4D2001D228A /* notes_for_user_a.json in Resources */ = {isa = PBXBuildFile; fileRef = 14867D491E7AF4D2001D228A /* notes_for_user_a.json */; };
		14867E901E7AF4D2001D228A /* notes_with_user_id.json in Resources */ = {isa = PBXBuildFile; fileRef = 14867D4A1E7AF4D2001D228A /* notes_with_user_id.json */; };
		14867E911E7AF4D2001D228A /* notes_with_user_id.json in Resources */ = {isa = PBXBuildFile; fileRef = 14867D4A1E7AF4D2001D228A /* notes_with_user_id.json */; };
		14867E921E7AF4D2001D228A /* notes_with_user_id.json in Resources */ = {isa = PBXBuildFile; fileRef = 14867D4A1E7AF4D2001D228A /* notes_with_user_id.json */; };
		14867E931E7AF4D2001D228A /* notes_with_user_id_custom.json in Resources */ = {isa = PBXBuildFile; fileRef = 14867D4B1E7AF4D2001D228A /* notes_with_user_id_custom.json */; };
		14867E941E7AF4D2001D228A /* notes_with_user_id_custom.json in Resources */ = {isa = PBXBuildFile; fileRef = 14867D4B1E7AF4D2001D228A /* notes_with_user_id_custom.json */; };
		14867E951E7AF4D2001D228A /* notes_with_user_id_custom.json in Resources */ = {isa = PBXBuildFile; fileRef = 14867D4B1E7AF4D2001D228A /* notes_with_user_id_custom.json */; };
		14867E961E7AF4D2001D228A /* numbers.json in Resources */ = {isa = PBXBuildFile; fileRef = 14867D4C1E7AF4D2001D228A /* numbers.json */; };
		14867E971E7AF4D2001D228A /* numbers.json in Resources */ = {isa = PBXBuildFile; fileRef = 14867D4C1E7AF4D2001D228A /* numbers.json */; };
		14867E981E7AF4D2001D228A /* numbers.json in Resources */ = {isa = PBXBuildFile; fileRef = 14867D4C1E7AF4D2001D228A /* numbers.json */; };
		14867E991E7AF4D2001D228A /* numbers_in_collection.json in Resources */ = {isa = PBXBuildFile; fileRef = 14867D4D1E7AF4D2001D228A /* numbers_in_collection.json */; };
		14867E9A1E7AF4D2001D228A /* numbers_in_collection.json in Resources */ = {isa = PBXBuildFile; fileRef = 14867D4D1E7AF4D2001D228A /* numbers_in_collection.json */; };
		14867E9B1E7AF4D2001D228A /* numbers_in_collection.json in Resources */ = {isa = PBXBuildFile; fileRef = 14867D4D1E7AF4D2001D228A /* numbers_in_collection.json */; };
		14867E9C1E7AF4D2001D228A /* operation-types-users-a.json in Resources */ = {isa = PBXBuildFile; fileRef = 14867D4E1E7AF4D2001D228A /* operation-types-users-a.json */; };
		14867E9D1E7AF4D2001D228A /* operation-types-users-a.json in Resources */ = {isa = PBXBuildFile; fileRef = 14867D4E1E7AF4D2001D228A /* operation-types-users-a.json */; };
		14867E9E1E7AF4D2001D228A /* operation-types-users-a.json in Resources */ = {isa = PBXBuildFile; fileRef = 14867D4E1E7AF4D2001D228A /* operation-types-users-a.json */; };
		14867E9F1E7AF4D2001D228A /* operation-types-users-b.json in Resources */ = {isa = PBXBuildFile; fileRef = 14867D4F1E7AF4D2001D228A /* operation-types-users-b.json */; };
		14867EA01E7AF4D2001D228A /* operation-types-users-b.json in Resources */ = {isa = PBXBuildFile; fileRef = 14867D4F1E7AF4D2001D228A /* operation-types-users-b.json */; };
		14867EA11E7AF4D2001D228A /* operation-types-users-b.json in Resources */ = {isa = PBXBuildFile; fileRef = 14867D4F1E7AF4D2001D228A /* operation-types-users-b.json */; };
		14867EA21E7AF4D2001D228A /* organizations-tree.json in Resources */ = {isa = PBXBuildFile; fileRef = 14867D501E7AF4D2001D228A /* organizations-tree.json */; };
		14867EA31E7AF4D2001D228A /* organizations-tree.json in Resources */ = {isa = PBXBuildFile; fileRef = 14867D501E7AF4D2001D228A /* organizations-tree.json */; };
		14867EA41E7AF4D2001D228A /* organizations-tree.json in Resources */ = {isa = PBXBuildFile; fileRef = 14867D501E7AF4D2001D228A /* organizations-tree.json */; };
		14867EA51E7AF4D2001D228A /* patients.json in Resources */ = {isa = PBXBuildFile; fileRef = 14867D511E7AF4D2001D228A /* patients.json */; };
		14867EA61E7AF4D2001D228A /* patients.json in Resources */ = {isa = PBXBuildFile; fileRef = 14867D511E7AF4D2001D228A /* patients.json */; };
		14867EA71E7AF4D2001D228A /* patients.json in Resources */ = {isa = PBXBuildFile; fileRef = 14867D511E7AF4D2001D228A /* patients.json */; };
		14867EA81E7AF4D2001D228A /* stories-comments-no-ids.json in Resources */ = {isa = PBXBuildFile; fileRef = 14867D521E7AF4D2001D228A /* stories-comments-no-ids.json */; };
		14867EA91E7AF4D2001D228A /* stories-comments-no-ids.json in Resources */ = {isa = PBXBuildFile; fileRef = 14867D521E7AF4D2001D228A /* stories-comments-no-ids.json */; };
		14867EAA1E7AF4D2001D228A /* stories-comments-no-ids.json in Resources */ = {isa = PBXBuildFile; fileRef = 14867D521E7AF4D2001D228A /* stories-comments-no-ids.json */; };
		14867EAB1E7AF4D2001D228A /* story-summarize.json in Resources */ = {isa = PBXBuildFile; fileRef = 14867D531E7AF4D2001D228A /* story-summarize.json */; };
		14867EAC1E7AF4D2001D228A /* story-summarize.json in Resources */ = {isa = PBXBuildFile; fileRef = 14867D531E7AF4D2001D228A /* story-summarize.json */; };
		14867EAD1E7AF4D2001D228A /* story-summarize.json in Resources */ = {isa = PBXBuildFile; fileRef = 14867D531E7AF4D2001D228A /* story-summarize.json */; };
		14867EAE1E7AF4D2001D228A /* tagged_notes.json in Resources */ = {isa = PBXBuildFile; fileRef = 14867D541E7AF4D2001D228A /* tagged_notes.json */; };
		14867EAF1E7AF4D2001D228A /* tagged_notes.json in Resources */ = {isa = PBXBuildFile; fileRef = 14867D541E7AF4D2001D228A /* tagged_notes.json */; };
		14867EB01E7AF4D2001D228A /* tagged_notes.json in Resources */ = {isa = PBXBuildFile; fileRef = 14867D541E7AF4D2001D228A /* tagged_notes.json */; };
		14867EB11E7AF4D2001D228A /* to-one-camelcase.json in Resources */ = {isa = PBXBuildFile; fileRef = 14867D551E7AF4D2001D228A /* to-one-camelcase.json */; };
		14867EB21E7AF4D2001D228A /* to-one-camelcase.json in Resources */ = {isa = PBXBuildFile; fileRef = 14867D551E7AF4D2001D228A /* to-one-camelcase.json */; };
		14867EB31E7AF4D2001D228A /* to-one-camelcase.json in Resources */ = {isa = PBXBuildFile; fileRef = 14867D551E7AF4D2001D228A /* to-one-camelcase.json */; };
		14867EB41E7AF4D2001D228A /* to-one-snakecase.json in Resources */ = {isa = PBXBuildFile; fileRef = 14867D561E7AF4D2001D228A /* to-one-snakecase.json */; };
		14867EB51E7AF4D2001D228A /* to-one-snakecase.json in Resources */ = {isa = PBXBuildFile; fileRef = 14867D561E7AF4D2001D228A /* to-one-snakecase.json */; };
		14867EB61E7AF4D2001D228A /* to-one-snakecase.json in Resources */ = {isa = PBXBuildFile; fileRef = 14867D561E7AF4D2001D228A /* to-one-snakecase.json */; };
		14867EB71E7AF4D2001D228A /* unique.json in Resources */ = {isa = PBXBuildFile; fileRef = 14867D571E7AF4D2001D228A /* unique.json */; };
		14867EB81E7AF4D2001D228A /* unique.json in Resources */ = {isa = PBXBuildFile; fileRef = 14867D571E7AF4D2001D228A /* unique.json */; };
		14867EB91E7AF4D2001D228A /* unique.json in Resources */ = {isa = PBXBuildFile; fileRef = 14867D571E7AF4D2001D228A /* unique.json */; };
		14867EBA1E7AF4D2001D228A /* users_a.json in Resources */ = {isa = PBXBuildFile; fileRef = 14867D581E7AF4D2001D228A /* users_a.json */; };
		14867EBB1E7AF4D2001D228A /* users_a.json in Resources */ = {isa = PBXBuildFile; fileRef = 14867D581E7AF4D2001D228A /* users_a.json */; };
		14867EBC1E7AF4D2001D228A /* users_a.json in Resources */ = {isa = PBXBuildFile; fileRef = 14867D581E7AF4D2001D228A /* users_a.json */; };
		14867EBD1E7AF4D2001D228A /* users_b.json in Resources */ = {isa = PBXBuildFile; fileRef = 14867D591E7AF4D2001D228A /* users_b.json */; };
		14867EBE1E7AF4D2001D228A /* users_b.json in Resources */ = {isa = PBXBuildFile; fileRef = 14867D591E7AF4D2001D228A /* users_b.json */; };
		14867EBF1E7AF4D2001D228A /* users_b.json in Resources */ = {isa = PBXBuildFile; fileRef = 14867D591E7AF4D2001D228A /* users_b.json */; };
		14867EC01E7AF4D2001D228A /* users_c.json in Resources */ = {isa = PBXBuildFile; fileRef = 14867D5A1E7AF4D2001D228A /* users_c.json */; };
		14867EC11E7AF4D2001D228A /* users_c.json in Resources */ = {isa = PBXBuildFile; fileRef = 14867D5A1E7AF4D2001D228A /* users_c.json */; };
		14867EC21E7AF4D2001D228A /* users_c.json in Resources */ = {isa = PBXBuildFile; fileRef = 14867D5A1E7AF4D2001D228A /* users_c.json */; };
		14867EC31E7AF4D2001D228A /* users_company.json in Resources */ = {isa = PBXBuildFile; fileRef = 14867D5B1E7AF4D2001D228A /* users_company.json */; };
		14867EC41E7AF4D2001D228A /* users_company.json in Resources */ = {isa = PBXBuildFile; fileRef = 14867D5B1E7AF4D2001D228A /* users_company.json */; };
		14867EC51E7AF4D2001D228A /* users_company.json in Resources */ = {isa = PBXBuildFile; fileRef = 14867D5B1E7AF4D2001D228A /* users_company.json */; };
		14867EC61E7AF4D2001D228A /* users_notes.json in Resources */ = {isa = PBXBuildFile; fileRef = 14867D5C1E7AF4D2001D228A /* users_notes.json */; };
		14867EC71E7AF4D2001D228A /* users_notes.json in Resources */ = {isa = PBXBuildFile; fileRef = 14867D5C1E7AF4D2001D228A /* users_notes.json */; };
		14867EC81E7AF4D2001D228A /* users_notes.json in Resources */ = {isa = PBXBuildFile; fileRef = 14867D5C1E7AF4D2001D228A /* users_notes.json */; };
		14867EC91E7AF4D2001D228A /* 113.xcdatamodeld in Sources */ = {isa = PBXBuildFile; fileRef = 14867D5E1E7AF4D2001D228A /* 113.xcdatamodeld */; };
		14867ECA1E7AF4D2001D228A /* 113.xcdatamodeld in Sources */ = {isa = PBXBuildFile; fileRef = 14867D5E1E7AF4D2001D228A /* 113.xcdatamodeld */; };
		14867ECB1E7AF4D2001D228A /* 113.xcdatamodeld in Sources */ = {isa = PBXBuildFile; fileRef = 14867D5E1E7AF4D2001D228A /* 113.xcdatamodeld */; };
		14867ECC1E7AF4D2001D228A /* 125.xcdatamodeld in Sources */ = {isa = PBXBuildFile; fileRef = 14867D601E7AF4D2001D228A /* 125.xcdatamodeld */; };
		14867ECD1E7AF4D2001D228A /* 125.xcdatamodeld in Sources */ = {isa = PBXBuildFile; fileRef = 14867D601E7AF4D2001D228A /* 125.xcdatamodeld */; };
		14867ECE1E7AF4D2001D228A /* 125.xcdatamodeld in Sources */ = {isa = PBXBuildFile; fileRef = 14867D601E7AF4D2001D228A /* 125.xcdatamodeld */; };
		14867ECF1E7AF4D2001D228A /* 151-many-to-many.xcdatamodeld in Sources */ = {isa = PBXBuildFile; fileRef = 14867D621E7AF4D2001D228A /* 151-many-to-many.xcdatamodeld */; };
		14867ED01E7AF4D2001D228A /* 151-many-to-many.xcdatamodeld in Sources */ = {isa = PBXBuildFile; fileRef = 14867D621E7AF4D2001D228A /* 151-many-to-many.xcdatamodeld */; };
		14867ED11E7AF4D2001D228A /* 151-many-to-many.xcdatamodeld in Sources */ = {isa = PBXBuildFile; fileRef = 14867D621E7AF4D2001D228A /* 151-many-to-many.xcdatamodeld */; };
		14867ED21E7AF4D2001D228A /* 151-ordered-many-to-many.xcdatamodeld in Sources */ = {isa = PBXBuildFile; fileRef = 14867D641E7AF4D2001D228A /* 151-ordered-many-to-many.xcdatamodeld */; };
		14867ED31E7AF4D2001D228A /* 151-ordered-many-to-many.xcdatamodeld in Sources */ = {isa = PBXBuildFile; fileRef = 14867D641E7AF4D2001D228A /* 151-ordered-many-to-many.xcdatamodeld */; };
		14867ED41E7AF4D2001D228A /* 151-ordered-many-to-many.xcdatamodeld in Sources */ = {isa = PBXBuildFile; fileRef = 14867D641E7AF4D2001D228A /* 151-ordered-many-to-many.xcdatamodeld */; };
		14867ED51E7AF4D2001D228A /* 151-ordered-to-many.xcdatamodeld in Sources */ = {isa = PBXBuildFile; fileRef = 14867D661E7AF4D2001D228A /* 151-ordered-to-many.xcdatamodeld */; };
		14867ED61E7AF4D2001D228A /* 151-ordered-to-many.xcdatamodeld in Sources */ = {isa = PBXBuildFile; fileRef = 14867D661E7AF4D2001D228A /* 151-ordered-to-many.xcdatamodeld */; };
		14867ED71E7AF4D2001D228A /* 151-ordered-to-many.xcdatamodeld in Sources */ = {isa = PBXBuildFile; fileRef = 14867D661E7AF4D2001D228A /* 151-ordered-to-many.xcdatamodeld */; };
		14867ED81E7AF4D2001D228A /* 151-to-many.xcdatamodeld in Sources */ = {isa = PBXBuildFile; fileRef = 14867D681E7AF4D2001D228A /* 151-to-many.xcdatamodeld */; };
		14867ED91E7AF4D2001D228A /* 151-to-many.xcdatamodeld in Sources */ = {isa = PBXBuildFile; fileRef = 14867D681E7AF4D2001D228A /* 151-to-many.xcdatamodeld */; };
		14867EDA1E7AF4D2001D228A /* 151-to-many.xcdatamodeld in Sources */ = {isa = PBXBuildFile; fileRef = 14867D681E7AF4D2001D228A /* 151-to-many.xcdatamodeld */; };
		14867EDB1E7AF4D2001D228A /* 157.xcdatamodeld in Sources */ = {isa = PBXBuildFile; fileRef = 14867D6A1E7AF4D2001D228A /* 157.xcdatamodeld */; };
		14867EDC1E7AF4D2001D228A /* 157.xcdatamodeld in Sources */ = {isa = PBXBuildFile; fileRef = 14867D6A1E7AF4D2001D228A /* 157.xcdatamodeld */; };
		14867EDD1E7AF4D2001D228A /* 157.xcdatamodeld in Sources */ = {isa = PBXBuildFile; fileRef = 14867D6A1E7AF4D2001D228A /* 157.xcdatamodeld */; };
		14867EDE1E7AF4D2001D228A /* 179.xcdatamodeld in Sources */ = {isa = PBXBuildFile; fileRef = 14867D6C1E7AF4D2001D228A /* 179.xcdatamodeld */; };
		14867EDF1E7AF4D2001D228A /* 179.xcdatamodeld in Sources */ = {isa = PBXBuildFile; fileRef = 14867D6C1E7AF4D2001D228A /* 179.xcdatamodeld */; };
		14867EE01E7AF4D2001D228A /* 179.xcdatamodeld in Sources */ = {isa = PBXBuildFile; fileRef = 14867D6C1E7AF4D2001D228A /* 179.xcdatamodeld */; };
		14867EE11E7AF4D2001D228A /* 202.xcdatamodeld in Sources */ = {isa = PBXBuildFile; fileRef = 14867D6E1E7AF4D2001D228A /* 202.xcdatamodeld */; };
		14867EE21E7AF4D2001D228A /* 202.xcdatamodeld in Sources */ = {isa = PBXBuildFile; fileRef = 14867D6E1E7AF4D2001D228A /* 202.xcdatamodeld */; };
		14867EE31E7AF4D2001D228A /* 202.xcdatamodeld in Sources */ = {isa = PBXBuildFile; fileRef = 14867D6E1E7AF4D2001D228A /* 202.xcdatamodeld */; };
		14867EE41E7AF4D2001D228A /* 225.xcdatamodeld in Sources */ = {isa = PBXBuildFile; fileRef = 14867D701E7AF4D2001D228A /* 225.xcdatamodeld */; };
		14867EE51E7AF4D2001D228A /* 225.xcdatamodeld in Sources */ = {isa = PBXBuildFile; fileRef = 14867D701E7AF4D2001D228A /* 225.xcdatamodeld */; };
		14867EE61E7AF4D2001D228A /* 225.xcdatamodeld in Sources */ = {isa = PBXBuildFile; fileRef = 14867D701E7AF4D2001D228A /* 225.xcdatamodeld */; };
		14867EE71E7AF4D2001D228A /* 233.xcdatamodeld in Sources */ = {isa = PBXBuildFile; fileRef = 14867D721E7AF4D2001D228A /* 233.xcdatamodeld */; };
		14867EE81E7AF4D2001D228A /* 233.xcdatamodeld in Sources */ = {isa = PBXBuildFile; fileRef = 14867D721E7AF4D2001D228A /* 233.xcdatamodeld */; };
		14867EE91E7AF4D2001D228A /* 233.xcdatamodeld in Sources */ = {isa = PBXBuildFile; fileRef = 14867D721E7AF4D2001D228A /* 233.xcdatamodeld */; };
		14867EEA1E7AF4D2001D228A /* 239.xcdatamodeld in Sources */ = {isa = PBXBuildFile; fileRef = 14867D741E7AF4D2001D228A /* 239.xcdatamodeld */; };
		14867EEB1E7AF4D2001D228A /* 239.xcdatamodeld in Sources */ = {isa = PBXBuildFile; fileRef = 14867D741E7AF4D2001D228A /* 239.xcdatamodeld */; };
		14867EEC1E7AF4D2001D228A /* 239.xcdatamodeld in Sources */ = {isa = PBXBuildFile; fileRef = 14867D741E7AF4D2001D228A /* 239.xcdatamodeld */; };
		14867EED1E7AF4D2001D228A /* 254.xcdatamodeld in Sources */ = {isa = PBXBuildFile; fileRef = 14867D761E7AF4D2001D228A /* 254.xcdatamodeld */; };
		14867EEE1E7AF4D2001D228A /* 254.xcdatamodeld in Sources */ = {isa = PBXBuildFile; fileRef = 14867D761E7AF4D2001D228A /* 254.xcdatamodeld */; };
		14867EEF1E7AF4D2001D228A /* 254.xcdatamodeld in Sources */ = {isa = PBXBuildFile; fileRef = 14867D761E7AF4D2001D228A /* 254.xcdatamodeld */; };
		14867EF01E7AF4D2001D228A /* 257.xcdatamodeld in Sources */ = {isa = PBXBuildFile; fileRef = 14867D781E7AF4D2001D228A /* 257.xcdatamodeld */; };
		14867EF11E7AF4D2001D228A /* 257.xcdatamodeld in Sources */ = {isa = PBXBuildFile; fileRef = 14867D781E7AF4D2001D228A /* 257.xcdatamodeld */; };
		14867EF21E7AF4D2001D228A /* 257.xcdatamodeld in Sources */ = {isa = PBXBuildFile; fileRef = 14867D781E7AF4D2001D228A /* 257.xcdatamodeld */; };
		14867EF31E7AF4D2001D228A /* 265.xcdatamodeld in Sources */ = {isa = PBXBuildFile; fileRef = 14867D7A1E7AF4D2001D228A /* 265.xcdatamodeld */; };
		14867EF41E7AF4D2001D228A /* 265.xcdatamodeld in Sources */ = {isa = PBXBuildFile; fileRef = 14867D7A1E7AF4D2001D228A /* 265.xcdatamodeld */; };
		14867EF51E7AF4D2001D228A /* 265.xcdatamodeld in Sources */ = {isa = PBXBuildFile; fileRef = 14867D7A1E7AF4D2001D228A /* 265.xcdatamodeld */; };
		14867EF61E7AF4D2001D228A /* 277.xcdatamodeld in Sources */ = {isa = PBXBuildFile; fileRef = 14867D7C1E7AF4D2001D228A /* 277.xcdatamodeld */; };
		14867EF71E7AF4D2001D228A /* 277.xcdatamodeld in Sources */ = {isa = PBXBuildFile; fileRef = 14867D7C1E7AF4D2001D228A /* 277.xcdatamodeld */; };
		14867EF81E7AF4D2001D228A /* 277.xcdatamodeld in Sources */ = {isa = PBXBuildFile; fileRef = 14867D7C1E7AF4D2001D228A /* 277.xcdatamodeld */; };
		14867EF91E7AF4D2001D228A /* 280.xcdatamodeld in Sources */ = {isa = PBXBuildFile; fileRef = 14867D7E1E7AF4D2001D228A /* 280.xcdatamodeld */; };
		14867EFA1E7AF4D2001D228A /* 280.xcdatamodeld in Sources */ = {isa = PBXBuildFile; fileRef = 14867D7E1E7AF4D2001D228A /* 280.xcdatamodeld */; };
		14867EFB1E7AF4D2001D228A /* 280.xcdatamodeld in Sources */ = {isa = PBXBuildFile; fileRef = 14867D7E1E7AF4D2001D228A /* 280.xcdatamodeld */; };
		14867EFC1E7AF4D2001D228A /* 283.xcdatamodeld in Sources */ = {isa = PBXBuildFile; fileRef = 14867D801E7AF4D2001D228A /* 283.xcdatamodeld */; };
		14867EFD1E7AF4D2001D228A /* 283.xcdatamodeld in Sources */ = {isa = PBXBuildFile; fileRef = 14867D801E7AF4D2001D228A /* 283.xcdatamodeld */; };
		14867EFE1E7AF4D2001D228A /* 283.xcdatamodeld in Sources */ = {isa = PBXBuildFile; fileRef = 14867D801E7AF4D2001D228A /* 283.xcdatamodeld */; };
		14867EFF1E7AF4D2001D228A /* 320.xcdatamodeld in Sources */ = {isa = PBXBuildFile; fileRef = 14867D821E7AF4D2001D228A /* 320.xcdatamodeld */; };
		14867F001E7AF4D2001D228A /* 320.xcdatamodeld in Sources */ = {isa = PBXBuildFile; fileRef = 14867D821E7AF4D2001D228A /* 320.xcdatamodeld */; };
		14867F011E7AF4D2001D228A /* 320.xcdatamodeld in Sources */ = {isa = PBXBuildFile; fileRef = 14867D821E7AF4D2001D228A /* 320.xcdatamodeld */; };
		14867F021E7AF4D2001D228A /* 3ca82a0.xcdatamodeld in Sources */ = {isa = PBXBuildFile; fileRef = 14867D841E7AF4D2001D228A /* 3ca82a0.xcdatamodeld */; };
		14867F031E7AF4D2001D228A /* 3ca82a0.xcdatamodeld in Sources */ = {isa = PBXBuildFile; fileRef = 14867D841E7AF4D2001D228A /* 3ca82a0.xcdatamodeld */; };
		14867F041E7AF4D2001D228A /* 3ca82a0.xcdatamodeld in Sources */ = {isa = PBXBuildFile; fileRef = 14867D841E7AF4D2001D228A /* 3ca82a0.xcdatamodeld */; };
		14867F051E7AF4D2001D228A /* 84.xcdatamodeld in Sources */ = {isa = PBXBuildFile; fileRef = 14867D861E7AF4D2001D228A /* 84.xcdatamodeld */; };
		14867F061E7AF4D2001D228A /* 84.xcdatamodeld in Sources */ = {isa = PBXBuildFile; fileRef = 14867D861E7AF4D2001D228A /* 84.xcdatamodeld */; };
		14867F071E7AF4D2001D228A /* 84.xcdatamodeld in Sources */ = {isa = PBXBuildFile; fileRef = 14867D861E7AF4D2001D228A /* 84.xcdatamodeld */; };
		14867F081E7AF4D2001D228A /* Camelcase.xcdatamodeld in Sources */ = {isa = PBXBuildFile; fileRef = 14867D881E7AF4D2001D228A /* Camelcase.xcdatamodeld */; };
		14867F091E7AF4D2001D228A /* Camelcase.xcdatamodeld in Sources */ = {isa = PBXBuildFile; fileRef = 14867D881E7AF4D2001D228A /* Camelcase.xcdatamodeld */; };
		14867F0A1E7AF4D2001D228A /* Camelcase.xcdatamodeld in Sources */ = {isa = PBXBuildFile; fileRef = 14867D881E7AF4D2001D228A /* Camelcase.xcdatamodeld */; };
		14867F0B1E7AF4D2001D228A /* Contacts.xcdatamodeld in Sources */ = {isa = PBXBuildFile; fileRef = 14867D8A1E7AF4D2001D228A /* Contacts.xcdatamodeld */; };
		14867F0C1E7AF4D2001D228A /* Contacts.xcdatamodeld in Sources */ = {isa = PBXBuildFile; fileRef = 14867D8A1E7AF4D2001D228A /* Contacts.xcdatamodeld */; };
		14867F0D1E7AF4D2001D228A /* Contacts.xcdatamodeld in Sources */ = {isa = PBXBuildFile; fileRef = 14867D8A1E7AF4D2001D228A /* Contacts.xcdatamodeld */; };
		14867F0E1E7AF4D2001D228A /* CustomRelationshipKey.xcdatamodeld in Sources */ = {isa = PBXBuildFile; fileRef = 14867D8C1E7AF4D2001D228A /* CustomRelationshipKey.xcdatamodeld */; };
		14867F0F1E7AF4D2001D228A /* CustomRelationshipKey.xcdatamodeld in Sources */ = {isa = PBXBuildFile; fileRef = 14867D8C1E7AF4D2001D228A /* CustomRelationshipKey.xcdatamodeld */; };
		14867F101E7AF4D2001D228A /* CustomRelationshipKey.xcdatamodeld in Sources */ = {isa = PBXBuildFile; fileRef = 14867D8C1E7AF4D2001D228A /* CustomRelationshipKey.xcdatamodeld */; };
		14867F111E7AF4D2001D228A /* id.xcdatamodeld in Sources */ = {isa = PBXBuildFile; fileRef = 14867D8E1E7AF4D2001D228A /* id.xcdatamodeld */; };
		14867F121E7AF4D2001D228A /* id.xcdatamodeld in Sources */ = {isa = PBXBuildFile; fileRef = 14867D8E1E7AF4D2001D228A /* id.xcdatamodeld */; };
		14867F131E7AF4D2001D228A /* id.xcdatamodeld in Sources */ = {isa = PBXBuildFile; fileRef = 14867D8E1E7AF4D2001D228A /* id.xcdatamodeld */; };
		14867F141E7AF4D2001D228A /* InsertObjectsInParent.xcdatamodeld in Sources */ = {isa = PBXBuildFile; fileRef = 14867D901E7AF4D2001D228A /* InsertObjectsInParent.xcdatamodeld */; };
		14867F151E7AF4D2001D228A /* InsertObjectsInParent.xcdatamodeld in Sources */ = {isa = PBXBuildFile; fileRef = 14867D901E7AF4D2001D228A /* InsertObjectsInParent.xcdatamodeld */; };
		14867F161E7AF4D2001D228A /* InsertObjectsInParent.xcdatamodeld in Sources */ = {isa = PBXBuildFile; fileRef = 14867D901E7AF4D2001D228A /* InsertObjectsInParent.xcdatamodeld */; };
		14867F171E7AF4D2001D228A /* Markets.xcdatamodeld in Sources */ = {isa = PBXBuildFile; fileRef = 14867D921E7AF4D2001D228A /* Markets.xcdatamodeld */; };
		14867F181E7AF4D2001D228A /* Markets.xcdatamodeld in Sources */ = {isa = PBXBuildFile; fileRef = 14867D921E7AF4D2001D228A /* Markets.xcdatamodeld */; };
		14867F191E7AF4D2001D228A /* Markets.xcdatamodeld in Sources */ = {isa = PBXBuildFile; fileRef = 14867D921E7AF4D2001D228A /* Markets.xcdatamodeld */; };
		14867F1A1E7AF4D2001D228A /* Notes.xcdatamodeld in Sources */ = {isa = PBXBuildFile; fileRef = 14867D941E7AF4D2001D228A /* Notes.xcdatamodeld */; };
		14867F1B1E7AF4D2001D228A /* Notes.xcdatamodeld in Sources */ = {isa = PBXBuildFile; fileRef = 14867D941E7AF4D2001D228A /* Notes.xcdatamodeld */; };
		14867F1C1E7AF4D2001D228A /* Notes.xcdatamodeld in Sources */ = {isa = PBXBuildFile; fileRef = 14867D941E7AF4D2001D228A /* Notes.xcdatamodeld */; };
		14867F1D1E7AF4D2001D228A /* NotesB.xcdatamodeld in Sources */ = {isa = PBXBuildFile; fileRef = 14867D961E7AF4D2001D228A /* NotesB.xcdatamodeld */; };
		14867F1E1E7AF4D2001D228A /* NotesB.xcdatamodeld in Sources */ = {isa = PBXBuildFile; fileRef = 14867D961E7AF4D2001D228A /* NotesB.xcdatamodeld */; };
		14867F1F1E7AF4D2001D228A /* NotesB.xcdatamodeld in Sources */ = {isa = PBXBuildFile; fileRef = 14867D961E7AF4D2001D228A /* NotesB.xcdatamodeld */; };
		14867F201E7AF4D2001D228A /* OrderedSocial.xcdatamodeld in Sources */ = {isa = PBXBuildFile; fileRef = 14867D981E7AF4D2001D228A /* OrderedSocial.xcdatamodeld */; };
		14867F211E7AF4D2001D228A /* OrderedSocial.xcdatamodeld in Sources */ = {isa = PBXBuildFile; fileRef = 14867D981E7AF4D2001D228A /* OrderedSocial.xcdatamodeld */; };
		14867F221E7AF4D2001D228A /* OrderedSocial.xcdatamodeld in Sources */ = {isa = PBXBuildFile; fileRef = 14867D981E7AF4D2001D228A /* OrderedSocial.xcdatamodeld */; };
		14867F231E7AF4D2001D228A /* Organizations.xcdatamodeld in Sources */ = {isa = PBXBuildFile; fileRef = 14867D9A1E7AF4D2001D228A /* Organizations.xcdatamodeld */; };
		14867F241E7AF4D2001D228A /* Organizations.xcdatamodeld in Sources */ = {isa = PBXBuildFile; fileRef = 14867D9A1E7AF4D2001D228A /* Organizations.xcdatamodeld */; };
		14867F251E7AF4D2001D228A /* Organizations.xcdatamodeld in Sources */ = {isa = PBXBuildFile; fileRef = 14867D9A1E7AF4D2001D228A /* Organizations.xcdatamodeld */; };
		14867F261E7AF4D2001D228A /* Patients.xcdatamodeld in Sources */ = {isa = PBXBuildFile; fileRef = 14867D9C1E7AF4D2001D228A /* Patients.xcdatamodeld */; };
		14867F271E7AF4D2001D228A /* Patients.xcdatamodeld in Sources */ = {isa = PBXBuildFile; fileRef = 14867D9C1E7AF4D2001D228A /* Patients.xcdatamodeld */; };
		14867F281E7AF4D2001D228A /* Patients.xcdatamodeld in Sources */ = {isa = PBXBuildFile; fileRef = 14867D9C1E7AF4D2001D228A /* Patients.xcdatamodeld */; };
		14867F291E7AF4D2001D228A /* Recursive.xcdatamodeld in Sources */ = {isa = PBXBuildFile; fileRef = 14867D9E1E7AF4D2001D228A /* Recursive.xcdatamodeld */; };
		14867F2A1E7AF4D2001D228A /* Recursive.xcdatamodeld in Sources */ = {isa = PBXBuildFile; fileRef = 14867D9E1E7AF4D2001D228A /* Recursive.xcdatamodeld */; };
		14867F2B1E7AF4D2001D228A /* Recursive.xcdatamodeld in Sources */ = {isa = PBXBuildFile; fileRef = 14867D9E1E7AF4D2001D228A /* Recursive.xcdatamodeld */; };
		14867F2C1E7AF4D2001D228A /* Social.xcdatamodeld in Sources */ = {isa = PBXBuildFile; fileRef = 14867DA01E7AF4D2001D228A /* Social.xcdatamodeld */; };
		14867F2D1E7AF4D2001D228A /* Social.xcdatamodeld in Sources */ = {isa = PBXBuildFile; fileRef = 14867DA01E7AF4D2001D228A /* Social.xcdatamodeld */; };
		14867F2E1E7AF4D2001D228A /* Social.xcdatamodeld in Sources */ = {isa = PBXBuildFile; fileRef = 14867DA01E7AF4D2001D228A /* Social.xcdatamodeld */; };
		14867F2F1E7AF4D2001D228A /* Tests.xcdatamodeld in Sources */ = {isa = PBXBuildFile; fileRef = 14867DA21E7AF4D2001D228A /* Tests.xcdatamodeld */; };
		14867F301E7AF4D2001D228A /* Tests.xcdatamodeld in Sources */ = {isa = PBXBuildFile; fileRef = 14867DA21E7AF4D2001D228A /* Tests.xcdatamodeld */; };
		14867F311E7AF4D2001D228A /* Tests.xcdatamodeld in Sources */ = {isa = PBXBuildFile; fileRef = 14867DA21E7AF4D2001D228A /* Tests.xcdatamodeld */; };
		14867F321E7AF4D2001D228A /* ToOne.xcdatamodeld in Sources */ = {isa = PBXBuildFile; fileRef = 14867DA41E7AF4D2001D228A /* ToOne.xcdatamodeld */; };
		14867F331E7AF4D2001D228A /* ToOne.xcdatamodeld in Sources */ = {isa = PBXBuildFile; fileRef = 14867DA41E7AF4D2001D228A /* ToOne.xcdatamodeld */; };
		14867F341E7AF4D2001D228A /* ToOne.xcdatamodeld in Sources */ = {isa = PBXBuildFile; fileRef = 14867DA41E7AF4D2001D228A /* ToOne.xcdatamodeld */; };
		14867F351E7AF4D2001D228A /* Unique.xcdatamodeld in Sources */ = {isa = PBXBuildFile; fileRef = 14867DA61E7AF4D2001D228A /* Unique.xcdatamodeld */; };
		14867F361E7AF4D2001D228A /* Unique.xcdatamodeld in Sources */ = {isa = PBXBuildFile; fileRef = 14867DA61E7AF4D2001D228A /* Unique.xcdatamodeld */; };
		14867F371E7AF4D2001D228A /* Unique.xcdatamodeld in Sources */ = {isa = PBXBuildFile; fileRef = 14867DA61E7AF4D2001D228A /* Unique.xcdatamodeld */; };
		14867F381E7AF4D2001D228A /* NSArray+SyncTests.swift in Sources */ = {isa = PBXBuildFile; fileRef = 14867DA81E7AF4D2001D228A /* NSArray+SyncTests.swift */; };
		14867F391E7AF4D2001D228A /* NSArray+SyncTests.swift in Sources */ = {isa = PBXBuildFile; fileRef = 14867DA81E7AF4D2001D228A /* NSArray+SyncTests.swift */; };
		14867F3A1E7AF4D2001D228A /* NSArray+SyncTests.swift in Sources */ = {isa = PBXBuildFile; fileRef = 14867DA81E7AF4D2001D228A /* NSArray+SyncTests.swift */; };
		14867F3B1E7AF4D2001D228A /* NSEntityDescription+SyncTests.swift in Sources */ = {isa = PBXBuildFile; fileRef = 14867DA91E7AF4D2001D228A /* NSEntityDescription+SyncTests.swift */; };
		14867F3C1E7AF4D2001D228A /* NSEntityDescription+SyncTests.swift in Sources */ = {isa = PBXBuildFile; fileRef = 14867DA91E7AF4D2001D228A /* NSEntityDescription+SyncTests.swift */; };
		14867F3D1E7AF4D2001D228A /* NSEntityDescription+SyncTests.swift in Sources */ = {isa = PBXBuildFile; fileRef = 14867DA91E7AF4D2001D228A /* NSEntityDescription+SyncTests.swift */; };
		14867F3E1E7AF4D2001D228A /* NSManagedObject+SyncTests.swift in Sources */ = {isa = PBXBuildFile; fileRef = 14867DAA1E7AF4D2001D228A /* NSManagedObject+SyncTests.swift */; };
		14867F3F1E7AF4D2001D228A /* NSManagedObject+SyncTests.swift in Sources */ = {isa = PBXBuildFile; fileRef = 14867DAA1E7AF4D2001D228A /* NSManagedObject+SyncTests.swift */; };
		14867F401E7AF4D2001D228A /* NSManagedObject+SyncTests.swift in Sources */ = {isa = PBXBuildFile; fileRef = 14867DAA1E7AF4D2001D228A /* NSManagedObject+SyncTests.swift */; };
		14867F411E7AF4D2001D228A /* NSManagedObjectContext+SyncTests.swift in Sources */ = {isa = PBXBuildFile; fileRef = 14867DAB1E7AF4D2001D228A /* NSManagedObjectContext+SyncTests.swift */; };
		14867F421E7AF4D2001D228A /* NSManagedObjectContext+SyncTests.swift in Sources */ = {isa = PBXBuildFile; fileRef = 14867DAB1E7AF4D2001D228A /* NSManagedObjectContext+SyncTests.swift */; };
		14867F431E7AF4D2001D228A /* NSManagedObjectContext+SyncTests.swift in Sources */ = {isa = PBXBuildFile; fileRef = 14867DAB1E7AF4D2001D228A /* NSManagedObjectContext+SyncTests.swift */; };
		14867F441E7AF4D2001D228A /* NSPersistentContainerTests.swift in Sources */ = {isa = PBXBuildFile; fileRef = 14867DAC1E7AF4D2001D228A /* NSPersistentContainerTests.swift */; };
		14867F451E7AF4D2001D228A /* NSPersistentContainerTests.swift in Sources */ = {isa = PBXBuildFile; fileRef = 14867DAC1E7AF4D2001D228A /* NSPersistentContainerTests.swift */; };
		14867F461E7AF4D2001D228A /* NSPersistentContainerTests.swift in Sources */ = {isa = PBXBuildFile; fileRef = 14867DAC1E7AF4D2001D228A /* NSPersistentContainerTests.swift */; };
		14867F471E7AF4D2001D228A /* SyncDelegateTests.swift in Sources */ = {isa = PBXBuildFile; fileRef = 14867DAD1E7AF4D2001D228A /* SyncDelegateTests.swift */; };
		14867F481E7AF4D2001D228A /* SyncDelegateTests.swift in Sources */ = {isa = PBXBuildFile; fileRef = 14867DAD1E7AF4D2001D228A /* SyncDelegateTests.swift */; };
		14867F491E7AF4D2001D228A /* SyncDelegateTests.swift in Sources */ = {isa = PBXBuildFile; fileRef = 14867DAD1E7AF4D2001D228A /* SyncDelegateTests.swift */; };
		14867F4A1E7AF4D2001D228A /* SyncTests.swift in Sources */ = {isa = PBXBuildFile; fileRef = 14867DAE1E7AF4D2001D228A /* SyncTests.swift */; };
		14867F4B1E7AF4D2001D228A /* SyncTests.swift in Sources */ = {isa = PBXBuildFile; fileRef = 14867DAE1E7AF4D2001D228A /* SyncTests.swift */; };
		14867F4C1E7AF4D2001D228A /* SyncTests.swift in Sources */ = {isa = PBXBuildFile; fileRef = 14867DAE1E7AF4D2001D228A /* SyncTests.swift */; };
		14867F4D1E7AF4D2001D228A /* UpdateTests.swift in Sources */ = {isa = PBXBuildFile; fileRef = 14867DAF1E7AF4D2001D228A /* UpdateTests.swift */; };
		14867F4E1E7AF4D2001D228A /* UpdateTests.swift in Sources */ = {isa = PBXBuildFile; fileRef = 14867DAF1E7AF4D2001D228A /* UpdateTests.swift */; };
		14867F4F1E7AF4D2001D228A /* UpdateTests.swift in Sources */ = {isa = PBXBuildFile; fileRef = 14867DAF1E7AF4D2001D228A /* UpdateTests.swift */; };
		14867F831E7AF4D2001D228A /* TestCheckTests.swift in Sources */ = {isa = PBXBuildFile; fileRef = 14867DD01E7AF4D2001D228A /* TestCheckTests.swift */; };
		14867F841E7AF4D2001D228A /* TestCheckTests.swift in Sources */ = {isa = PBXBuildFile; fileRef = 14867DD01E7AF4D2001D228A /* TestCheckTests.swift */; };
		14867F851E7AF4D2001D228A /* TestCheckTests.swift in Sources */ = {isa = PBXBuildFile; fileRef = 14867DD01E7AF4D2001D228A /* TestCheckTests.swift */; };
		14867F861E7AF4D2001D228A /* JSON.swift in Sources */ = {isa = PBXBuildFile; fileRef = 14867DD21E7AF4D2001D228A /* JSON.swift */; };
		14867F871E7AF4D2001D228A /* JSON.swift in Sources */ = {isa = PBXBuildFile; fileRef = 14867DD21E7AF4D2001D228A /* JSON.swift */; };
		14867F881E7AF4D2001D228A /* JSON.swift in Sources */ = {isa = PBXBuildFile; fileRef = 14867DD21E7AF4D2001D228A /* JSON.swift */; };
		149FF9EA1E808C4400617A63 /* 375.xcdatamodeld in Sources */ = {isa = PBXBuildFile; fileRef = 149FF9E81E808C4400617A63 /* 375.xcdatamodeld */; };
		149FF9EB1E808C4400617A63 /* 375.xcdatamodeld in Sources */ = {isa = PBXBuildFile; fileRef = 149FF9E81E808C4400617A63 /* 375.xcdatamodeld */; };
		149FF9EC1E808C4400617A63 /* 375.xcdatamodeld in Sources */ = {isa = PBXBuildFile; fileRef = 149FF9E81E808C4400617A63 /* 375.xcdatamodeld */; };
		149FF9EE1E808DFB00617A63 /* 375.json in Resources */ = {isa = PBXBuildFile; fileRef = 149FF9ED1E808DFB00617A63 /* 375.json */; };
		149FF9EF1E808DFB00617A63 /* 375.json in Resources */ = {isa = PBXBuildFile; fileRef = 149FF9ED1E808DFB00617A63 /* 375.json */; };
		149FF9F01E808DFB00617A63 /* 375.json in Resources */ = {isa = PBXBuildFile; fileRef = 149FF9ED1E808DFB00617A63 /* 375.json */; };
		14A84E951E4E70B900701B8A /* Sync.swift in Headers */ = {isa = PBXBuildFile; fileRef = 44968BF91DA0021300E71A53 /* Sync.swift */; settings = {ATTRIBUTES = (Public, ); }; };
		14A84E961E4E70B900701B8A /* Sync+DataStack.swift in Headers */ = {isa = PBXBuildFile; fileRef = 142CD2A31DEF39AE002FDABE /* Sync+DataStack.swift */; settings = {ATTRIBUTES = (Public, ); }; };
		14A84E971E4E70B900701B8A /* Sync+NSPersistentContainer.swift in Headers */ = {isa = PBXBuildFile; fileRef = 142CD2AC1DEF3A01002FDABE /* Sync+NSPersistentContainer.swift */; settings = {ATTRIBUTES = (Public, ); }; };
		14A84E981E4E70B900701B8A /* NSArray+Sync.swift in Headers */ = {isa = PBXBuildFile; fileRef = 44968BF51DA0021300E71A53 /* NSArray+Sync.swift */; settings = {ATTRIBUTES = (Public, ); }; };
		14A84E991E4E70B900701B8A /* NSEntityDescription+Sync.swift in Headers */ = {isa = PBXBuildFile; fileRef = 44968BF61DA0021300E71A53 /* NSEntityDescription+Sync.swift */; settings = {ATTRIBUTES = (Public, ); }; };
		14A84E9A1E4E70B900701B8A /* NSManagedObject+Sync.swift in Headers */ = {isa = PBXBuildFile; fileRef = 44968BF71DA0021300E71A53 /* NSManagedObject+Sync.swift */; settings = {ATTRIBUTES = (Public, ); }; };
		14A84E9B1E4E70B900701B8A /* NSManagedObjectContext+Sync.swift in Headers */ = {isa = PBXBuildFile; fileRef = 44968BF81DA0021300E71A53 /* NSManagedObjectContext+Sync.swift */; settings = {ATTRIBUTES = (Public, ); }; };
		14A84E9C1E4E70B900701B8A /* Result.swift in Headers */ = {isa = PBXBuildFile; fileRef = 14AF6AFA1DFC3D88009E5BC4 /* Result.swift */; settings = {ATTRIBUTES = (Public, ); }; };
		14AF6AFE1DFC3D88009E5BC4 /* Result.swift in Sources */ = {isa = PBXBuildFile; fileRef = 14AF6AFA1DFC3D88009E5BC4 /* Result.swift */; };
		14AF6AFF1DFC3D88009E5BC4 /* Result.swift in Sources */ = {isa = PBXBuildFile; fileRef = 14AF6AFA1DFC3D88009E5BC4 /* Result.swift */; };
		14AF6B001DFC3D88009E5BC4 /* Result.swift in Sources */ = {isa = PBXBuildFile; fileRef = 14AF6AFA1DFC3D88009E5BC4 /* Result.swift */; };
		14AF6B011DFC3D88009E5BC4 /* Result.swift in Sources */ = {isa = PBXBuildFile; fileRef = 14AF6AFA1DFC3D88009E5BC4 /* Result.swift */; };
		14D5255F1E7C1EC30063909F /* Sync+NSManagedObjectContext.swift in Sources */ = {isa = PBXBuildFile; fileRef = 14D5255E1E7C1EC30063909F /* Sync+NSManagedObjectContext.swift */; };
		14D525601E7C1EC30063909F /* Sync+NSManagedObjectContext.swift in Sources */ = {isa = PBXBuildFile; fileRef = 14D5255E1E7C1EC30063909F /* Sync+NSManagedObjectContext.swift */; };
		14D525611E7C1EC30063909F /* Sync+NSManagedObjectContext.swift in Sources */ = {isa = PBXBuildFile; fileRef = 14D5255E1E7C1EC30063909F /* Sync+NSManagedObjectContext.swift */; };
		14D525621E7C1EC30063909F /* Sync+NSManagedObjectContext.swift in Sources */ = {isa = PBXBuildFile; fileRef = 14D5255E1E7C1EC30063909F /* Sync+NSManagedObjectContext.swift */; };
		14D93C0B1E4E65C700DED595 /* NSDate+PropertyMapper.h in Headers */ = {isa = PBXBuildFile; fileRef = 14D93BFE1E4E65C700DED595 /* NSDate+PropertyMapper.h */; settings = {ATTRIBUTES = (Public, ); }; };
		14D93C0D1E4E65C700DED595 /* NSDate+PropertyMapper.h in Headers */ = {isa = PBXBuildFile; fileRef = 14D93BFE1E4E65C700DED595 /* NSDate+PropertyMapper.h */; settings = {ATTRIBUTES = (Public, ); }; };
		14D93C131E4E65C700DED595 /* NSDate+PropertyMapper.m in Sources */ = {isa = PBXBuildFile; fileRef = 14D93BFF1E4E65C700DED595 /* NSDate+PropertyMapper.m */; };
		14D93C141E4E65C700DED595 /* NSDate+PropertyMapper.m in Sources */ = {isa = PBXBuildFile; fileRef = 14D93BFF1E4E65C700DED595 /* NSDate+PropertyMapper.m */; };
		14D93C151E4E65C700DED595 /* NSDate+PropertyMapper.m in Sources */ = {isa = PBXBuildFile; fileRef = 14D93BFF1E4E65C700DED595 /* NSDate+PropertyMapper.m */; };
		14D93C161E4E65C700DED595 /* NSDate+PropertyMapper.m in Sources */ = {isa = PBXBuildFile; fileRef = 14D93BFF1E4E65C700DED595 /* NSDate+PropertyMapper.m */; };
		14D93C481E4E67A200DED595 /* Sync.swift in Headers */ = {isa = PBXBuildFile; fileRef = 44968BF91DA0021300E71A53 /* Sync.swift */; settings = {ATTRIBUTES = (Public, ); }; };
		14D93C491E4E67A200DED595 /* Sync+DataStack.swift in Headers */ = {isa = PBXBuildFile; fileRef = 142CD2A31DEF39AE002FDABE /* Sync+DataStack.swift */; settings = {ATTRIBUTES = (Public, ); }; };
		14D93C4A1E4E67A200DED595 /* Sync+NSPersistentContainer.swift in Headers */ = {isa = PBXBuildFile; fileRef = 142CD2AC1DEF3A01002FDABE /* Sync+NSPersistentContainer.swift */; settings = {ATTRIBUTES = (Public, ); }; };
		14D93C4B1E4E67A200DED595 /* NSArray+Sync.swift in Headers */ = {isa = PBXBuildFile; fileRef = 44968BF51DA0021300E71A53 /* NSArray+Sync.swift */; settings = {ATTRIBUTES = (Public, ); }; };
		14D93C4C1E4E67A200DED595 /* NSEntityDescription+Sync.swift in Headers */ = {isa = PBXBuildFile; fileRef = 44968BF61DA0021300E71A53 /* NSEntityDescription+Sync.swift */; settings = {ATTRIBUTES = (Public, ); }; };
		14D93C4D1E4E67A200DED595 /* NSManagedObject+Sync.swift in Headers */ = {isa = PBXBuildFile; fileRef = 44968BF71DA0021300E71A53 /* NSManagedObject+Sync.swift */; settings = {ATTRIBUTES = (Public, ); }; };
		14D93C4E1E4E67A200DED595 /* NSManagedObjectContext+Sync.swift in Headers */ = {isa = PBXBuildFile; fileRef = 44968BF81DA0021300E71A53 /* NSManagedObjectContext+Sync.swift */; settings = {ATTRIBUTES = (Public, ); }; };
		14D93C4F1E4E67A200DED595 /* Result.swift in Headers */ = {isa = PBXBuildFile; fileRef = 14AF6AFA1DFC3D88009E5BC4 /* Result.swift */; settings = {ATTRIBUTES = (Public, ); }; };
		14E2F0A11E7ADE0E00DF1776 /* Sync.framework in Frameworks */ = {isa = PBXBuildFile; fileRef = 14241E981DBC39730042ED81 /* Sync.framework */; settings = {ATTRIBUTES = (Required, ); }; };
		14E2F0A21E7ADE1400DF1776 /* Sync.framework in Frameworks */ = {isa = PBXBuildFile; fileRef = 14241E8B1DBC39690042ED81 /* Sync.framework */; };
		14E2F0F31E7AE12200DF1776 /* Sync.framework in Frameworks */ = {isa = PBXBuildFile; fileRef = 14241E711DBC39520042ED81 /* Sync.framework */; };
		14E6522A1E809A68000E7CC6 /* remote_key.json in Resources */ = {isa = PBXBuildFile; fileRef = 14E652291E809A68000E7CC6 /* remote_key.json */; };
		14E6522B1E809A68000E7CC6 /* remote_key.json in Resources */ = {isa = PBXBuildFile; fileRef = 14E652291E809A68000E7CC6 /* remote_key.json */; };
		14E6522C1E809A68000E7CC6 /* remote_key.json in Resources */ = {isa = PBXBuildFile; fileRef = 14E652291E809A68000E7CC6 /* remote_key.json */; };
		14E6523D1E809E9C000E7CC6 /* NSPropertyDescription+SyncTests.swift in Sources */ = {isa = PBXBuildFile; fileRef = 14E6523C1E809E9C000E7CC6 /* NSPropertyDescription+SyncTests.swift */; };
		14E6523E1E809E9C000E7CC6 /* NSPropertyDescription+SyncTests.swift in Sources */ = {isa = PBXBuildFile; fileRef = 14E6523C1E809E9C000E7CC6 /* NSPropertyDescription+SyncTests.swift */; };
		14E6523F1E809E9C000E7CC6 /* NSPropertyDescription+SyncTests.swift in Sources */ = {isa = PBXBuildFile; fileRef = 14E6523C1E809E9C000E7CC6 /* NSPropertyDescription+SyncTests.swift */; };
		14E93C441DBCCD2800E3304E /* Sync.h in Headers */ = {isa = PBXBuildFile; fileRef = 14E93C431DBCCD2800E3304E /* Sync.h */; settings = {ATTRIBUTES = (Public, ); }; };
		14E93C461DBCCD2800E3304E /* Sync.h in Headers */ = {isa = PBXBuildFile; fileRef = 14E93C431DBCCD2800E3304E /* Sync.h */; settings = {ATTRIBUTES = (Public, ); }; };
		14F6275B1E7AE6B2001C2EA0 /* DataStack.swift in Headers */ = {isa = PBXBuildFile; fileRef = 1467388B1E7ADBA700913C8E /* DataStack.swift */; settings = {ATTRIBUTES = (Public, ); }; };
		14F6275C1E7AE6B2001C2EA0 /* NSDate+PropertyMapper.h in Headers */ = {isa = PBXBuildFile; fileRef = 14D93BFE1E4E65C700DED595 /* NSDate+PropertyMapper.h */; settings = {ATTRIBUTES = (Public, ); }; };
		14F627611E7AE6B2001C2EA0 /* Sync.h in Headers */ = {isa = PBXBuildFile; fileRef = 14E93C431DBCCD2800E3304E /* Sync.h */; settings = {ATTRIBUTES = (Public, ); }; };
		14F627621E7AE6B2001C2EA0 /* Sync.swift in Headers */ = {isa = PBXBuildFile; fileRef = 44968BF91DA0021300E71A53 /* Sync.swift */; settings = {ATTRIBUTES = (Public, ); }; };
		14F627631E7AE6B2001C2EA0 /* Sync+DataStack.swift in Headers */ = {isa = PBXBuildFile; fileRef = 142CD2A31DEF39AE002FDABE /* Sync+DataStack.swift */; settings = {ATTRIBUTES = (Public, ); }; };
		14F627641E7AE6B2001C2EA0 /* Sync+NSPersistentContainer.swift in Headers */ = {isa = PBXBuildFile; fileRef = 142CD2AC1DEF3A01002FDABE /* Sync+NSPersistentContainer.swift */; settings = {ATTRIBUTES = (Public, ); }; };
		14F627651E7AE6B2001C2EA0 /* NSArray+Sync.swift in Headers */ = {isa = PBXBuildFile; fileRef = 44968BF51DA0021300E71A53 /* NSArray+Sync.swift */; settings = {ATTRIBUTES = (Public, ); }; };
		14F627661E7AE6B2001C2EA0 /* NSEntityDescription+Sync.swift in Headers */ = {isa = PBXBuildFile; fileRef = 44968BF61DA0021300E71A53 /* NSEntityDescription+Sync.swift */; settings = {ATTRIBUTES = (Public, ); }; };
		14F627671E7AE6B2001C2EA0 /* NSManagedObject+Sync.swift in Headers */ = {isa = PBXBuildFile; fileRef = 44968BF71DA0021300E71A53 /* NSManagedObject+Sync.swift */; settings = {ATTRIBUTES = (Public, ); }; };
		14F627681E7AE6B2001C2EA0 /* NSManagedObjectContext+Sync.swift in Headers */ = {isa = PBXBuildFile; fileRef = 44968BF81DA0021300E71A53 /* NSManagedObjectContext+Sync.swift */; settings = {ATTRIBUTES = (Public, ); }; };
		14F627691E7AE6B2001C2EA0 /* Result.swift in Headers */ = {isa = PBXBuildFile; fileRef = 14AF6AFA1DFC3D88009E5BC4 /* Result.swift */; settings = {ATTRIBUTES = (Public, ); }; };
		14F6276A1E7AE6B5001C2EA0 /* DataStack.swift in Headers */ = {isa = PBXBuildFile; fileRef = 1467388B1E7ADBA700913C8E /* DataStack.swift */; settings = {ATTRIBUTES = (Public, ); }; };
		14F6276B1E7AE6B5001C2EA0 /* NSDate+PropertyMapper.h in Headers */ = {isa = PBXBuildFile; fileRef = 14D93BFE1E4E65C700DED595 /* NSDate+PropertyMapper.h */; settings = {ATTRIBUTES = (Public, ); }; };
		14F627701E7AE6B5001C2EA0 /* Sync.h in Headers */ = {isa = PBXBuildFile; fileRef = 14E93C431DBCCD2800E3304E /* Sync.h */; settings = {ATTRIBUTES = (Public, ); }; };
		14F627711E7AE6B5001C2EA0 /* Sync.swift in Headers */ = {isa = PBXBuildFile; fileRef = 44968BF91DA0021300E71A53 /* Sync.swift */; settings = {ATTRIBUTES = (Public, ); }; };
		14F627721E7AE6B5001C2EA0 /* Sync+DataStack.swift in Headers */ = {isa = PBXBuildFile; fileRef = 142CD2A31DEF39AE002FDABE /* Sync+DataStack.swift */; settings = {ATTRIBUTES = (Public, ); }; };
		14F627731E7AE6B5001C2EA0 /* Sync+NSPersistentContainer.swift in Headers */ = {isa = PBXBuildFile; fileRef = 142CD2AC1DEF3A01002FDABE /* Sync+NSPersistentContainer.swift */; settings = {ATTRIBUTES = (Public, ); }; };
		14F627741E7AE6B5001C2EA0 /* NSArray+Sync.swift in Headers */ = {isa = PBXBuildFile; fileRef = 44968BF51DA0021300E71A53 /* NSArray+Sync.swift */; settings = {ATTRIBUTES = (Public, ); }; };
		14F627751E7AE6B5001C2EA0 /* NSEntityDescription+Sync.swift in Headers */ = {isa = PBXBuildFile; fileRef = 44968BF61DA0021300E71A53 /* NSEntityDescription+Sync.swift */; settings = {ATTRIBUTES = (Public, ); }; };
		14F627761E7AE6B5001C2EA0 /* NSManagedObject+Sync.swift in Headers */ = {isa = PBXBuildFile; fileRef = 44968BF71DA0021300E71A53 /* NSManagedObject+Sync.swift */; settings = {ATTRIBUTES = (Public, ); }; };
		14F627771E7AE6B5001C2EA0 /* NSManagedObjectContext+Sync.swift in Headers */ = {isa = PBXBuildFile; fileRef = 44968BF81DA0021300E71A53 /* NSManagedObjectContext+Sync.swift */; settings = {ATTRIBUTES = (Public, ); }; };
		14F627781E7AE6B5001C2EA0 /* Result.swift in Headers */ = {isa = PBXBuildFile; fileRef = 14AF6AFA1DFC3D88009E5BC4 /* Result.swift */; settings = {ATTRIBUTES = (Public, ); }; };
		14F627791E7AE6CF001C2EA0 /* DataStack.swift in Headers */ = {isa = PBXBuildFile; fileRef = 1467388B1E7ADBA700913C8E /* DataStack.swift */; settings = {ATTRIBUTES = (Public, ); }; };
		14F6277A1E7AE6E1001C2EA0 /* DataStack.swift in Headers */ = {isa = PBXBuildFile; fileRef = 1467388B1E7ADBA700913C8E /* DataStack.swift */; settings = {ATTRIBUTES = (Public, ); }; };
		1AFF18CB1FE1F08900C4BC3D /* 457-products.json in Resources */ = {isa = PBXBuildFile; fileRef = 1AFF18C91FE1F08800C4BC3D /* 457-products.json */; };
		1AFF18CC1FE1F08900C4BC3D /* 457-subcategories.json in Resources */ = {isa = PBXBuildFile; fileRef = 1AFF18CA1FE1F08800C4BC3D /* 457-subcategories.json */; };
		25A89F821F00ED7E008ADD4B /* Sync+ObjC.swift in Sources */ = {isa = PBXBuildFile; fileRef = E47FF6201F0002A3004A923A /* Sync+ObjC.swift */; };
		25A89F831F00ED7E008ADD4B /* Sync+ObjC.swift in Sources */ = {isa = PBXBuildFile; fileRef = E47FF6201F0002A3004A923A /* Sync+ObjC.swift */; };
		25A89F841F00ED7F008ADD4B /* Sync+ObjC.swift in Sources */ = {isa = PBXBuildFile; fileRef = E47FF6201F0002A3004A923A /* Sync+ObjC.swift */; };
		25A89F851F00ED7F008ADD4B /* Sync+ObjC.swift in Sources */ = {isa = PBXBuildFile; fileRef = E47FF6201F0002A3004A923A /* Sync+ObjC.swift */; };
		445851BB1E87BAF50025434E /* DictionaryTests.swift in Sources */ = {isa = PBXBuildFile; fileRef = 4458519C1E87BAF50025434E /* DictionaryTests.swift */; };
		445851BC1E87BAF50025434E /* DictionaryTests.swift in Sources */ = {isa = PBXBuildFile; fileRef = 4458519C1E87BAF50025434E /* DictionaryTests.swift */; };
		445851BD1E87BAF50025434E /* DictionaryTests.swift in Sources */ = {isa = PBXBuildFile; fileRef = 4458519C1E87BAF50025434E /* DictionaryTests.swift */; };
		445851BE1E87BAF50025434E /* ExportTests.swift in Sources */ = {isa = PBXBuildFile; fileRef = 4458519D1E87BAF50025434E /* ExportTests.swift */; };
		445851BF1E87BAF50025434E /* ExportTests.swift in Sources */ = {isa = PBXBuildFile; fileRef = 4458519D1E87BAF50025434E /* ExportTests.swift */; };
		445851C01E87BAF50025434E /* ExportTests.swift in Sources */ = {isa = PBXBuildFile; fileRef = 4458519D1E87BAF50025434E /* ExportTests.swift */; };
		445851C11E87BAF50025434E /* FillWithDictionaryTests.swift in Sources */ = {isa = PBXBuildFile; fileRef = 4458519E1E87BAF50025434E /* FillWithDictionaryTests.swift */; };
		445851C21E87BAF50025434E /* FillWithDictionaryTests.swift in Sources */ = {isa = PBXBuildFile; fileRef = 4458519E1E87BAF50025434E /* FillWithDictionaryTests.swift */; };
		445851C31E87BAF50025434E /* FillWithDictionaryTests.swift in Sources */ = {isa = PBXBuildFile; fileRef = 4458519E1E87BAF50025434E /* FillWithDictionaryTests.swift */; };
		445851C41E87BAF50025434E /* HelperTests.m in Sources */ = {isa = PBXBuildFile; fileRef = 4458519F1E87BAF50025434E /* HelperTests.m */; };
		445851C51E87BAF50025434E /* HelperTests.m in Sources */ = {isa = PBXBuildFile; fileRef = 4458519F1E87BAF50025434E /* HelperTests.m */; };
		445851C61E87BAF50025434E /* HelperTests.m in Sources */ = {isa = PBXBuildFile; fileRef = 4458519F1E87BAF50025434E /* HelperTests.m */; };
		445851C71E87BAF50025434E /* 112.xcdatamodeld in Sources */ = {isa = PBXBuildFile; fileRef = 445851A11E87BAF50025434E /* 112.xcdatamodeld */; };
		445851C81E87BAF50025434E /* 112.xcdatamodeld in Sources */ = {isa = PBXBuildFile; fileRef = 445851A11E87BAF50025434E /* 112.xcdatamodeld */; };
		445851C91E87BAF50025434E /* 112.xcdatamodeld in Sources */ = {isa = PBXBuildFile; fileRef = 445851A11E87BAF50025434E /* 112.xcdatamodeld */; };
		445851CA1E87BAF50025434E /* 121.xcdatamodeld in Sources */ = {isa = PBXBuildFile; fileRef = 445851A31E87BAF50025434E /* 121.xcdatamodeld */; };
		445851CB1E87BAF50025434E /* 121.xcdatamodeld in Sources */ = {isa = PBXBuildFile; fileRef = 445851A31E87BAF50025434E /* 121.xcdatamodeld */; };
		445851CC1E87BAF50025434E /* 121.xcdatamodeld in Sources */ = {isa = PBXBuildFile; fileRef = 445851A31E87BAF50025434E /* 121.xcdatamodeld */; };
		445851CD1E87BAF50025434E /* 123.xcdatamodeld in Sources */ = {isa = PBXBuildFile; fileRef = 445851A51E87BAF50025434E /* 123.xcdatamodeld */; };
		445851CE1E87BAF50025434E /* 123.xcdatamodeld in Sources */ = {isa = PBXBuildFile; fileRef = 445851A51E87BAF50025434E /* 123.xcdatamodeld */; };
		445851CF1E87BAF50025434E /* 123.xcdatamodeld in Sources */ = {isa = PBXBuildFile; fileRef = 445851A51E87BAF50025434E /* 123.xcdatamodeld */; };
		445851D01E87BAF50025434E /* 129.xcdatamodeld in Sources */ = {isa = PBXBuildFile; fileRef = 445851A71E87BAF50025434E /* 129.xcdatamodeld */; };
		445851D11E87BAF50025434E /* 129.xcdatamodeld in Sources */ = {isa = PBXBuildFile; fileRef = 445851A71E87BAF50025434E /* 129.xcdatamodeld */; };
		445851D21E87BAF50025434E /* 129.xcdatamodeld in Sources */ = {isa = PBXBuildFile; fileRef = 445851A71E87BAF50025434E /* 129.xcdatamodeld */; };
		445851D31E87BAF50025434E /* 137.xcdatamodeld in Sources */ = {isa = PBXBuildFile; fileRef = 445851A91E87BAF50025434E /* 137.xcdatamodeld */; };
		445851D41E87BAF50025434E /* 137.xcdatamodeld in Sources */ = {isa = PBXBuildFile; fileRef = 445851A91E87BAF50025434E /* 137.xcdatamodeld */; };
		445851D51E87BAF50025434E /* 137.xcdatamodeld in Sources */ = {isa = PBXBuildFile; fileRef = 445851A91E87BAF50025434E /* 137.xcdatamodeld */; };
		445851D61E87BAF50025434E /* 140.xcdatamodeld in Sources */ = {isa = PBXBuildFile; fileRef = 445851AB1E87BAF50025434E /* 140.xcdatamodeld */; };
		445851D71E87BAF50025434E /* 140.xcdatamodeld in Sources */ = {isa = PBXBuildFile; fileRef = 445851AB1E87BAF50025434E /* 140.xcdatamodeld */; };
		445851D81E87BAF50025434E /* 140.xcdatamodeld in Sources */ = {isa = PBXBuildFile; fileRef = 445851AB1E87BAF50025434E /* 140.xcdatamodeld */; };
		445851D91E87BAF50025434E /* 142.xcdatamodeld in Sources */ = {isa = PBXBuildFile; fileRef = 445851AD1E87BAF50025434E /* 142.xcdatamodeld */; };
		445851DA1E87BAF50025434E /* 142.xcdatamodeld in Sources */ = {isa = PBXBuildFile; fileRef = 445851AD1E87BAF50025434E /* 142.xcdatamodeld */; };
		445851DB1E87BAF60025434E /* 142.xcdatamodeld in Sources */ = {isa = PBXBuildFile; fileRef = 445851AD1E87BAF50025434E /* 142.xcdatamodeld */; };
		445851DC1E87BAF60025434E /* Model.xcdatamodeld in Sources */ = {isa = PBXBuildFile; fileRef = 445851AF1E87BAF50025434E /* Model.xcdatamodeld */; };
		445851DD1E87BAF60025434E /* Model.xcdatamodeld in Sources */ = {isa = PBXBuildFile; fileRef = 445851AF1E87BAF50025434E /* Model.xcdatamodeld */; };
		445851DE1E87BAF60025434E /* Model.xcdatamodeld in Sources */ = {isa = PBXBuildFile; fileRef = 445851AF1E87BAF50025434E /* Model.xcdatamodeld */; };
		445851DF1E87BAF60025434E /* Ordered.xcdatamodeld in Sources */ = {isa = PBXBuildFile; fileRef = 445851B11E87BAF50025434E /* Ordered.xcdatamodeld */; };
		445851E01E87BAF60025434E /* Ordered.xcdatamodeld in Sources */ = {isa = PBXBuildFile; fileRef = 445851B11E87BAF50025434E /* Ordered.xcdatamodeld */; };
		445851E11E87BAF60025434E /* Ordered.xcdatamodeld in Sources */ = {isa = PBXBuildFile; fileRef = 445851B11E87BAF50025434E /* Ordered.xcdatamodeld */; };
		445851E21E87BAF60025434E /* SyncDictionaryTests.m in Sources */ = {isa = PBXBuildFile; fileRef = 445851B31E87BAF50025434E /* SyncDictionaryTests.m */; };
		445851E31E87BAF60025434E /* SyncDictionaryTests.m in Sources */ = {isa = PBXBuildFile; fileRef = 445851B31E87BAF50025434E /* SyncDictionaryTests.m */; };
		445851E41E87BAF60025434E /* SyncDictionaryTests.m in Sources */ = {isa = PBXBuildFile; fileRef = 445851B31E87BAF50025434E /* SyncDictionaryTests.m */; };
		445851E51E87BAF60025434E /* SyncFillWithDictionaryTests.m in Sources */ = {isa = PBXBuildFile; fileRef = 445851B41E87BAF50025434E /* SyncFillWithDictionaryTests.m */; };
		445851E61E87BAF60025434E /* SyncFillWithDictionaryTests.m in Sources */ = {isa = PBXBuildFile; fileRef = 445851B41E87BAF50025434E /* SyncFillWithDictionaryTests.m */; };
		445851E71E87BAF60025434E /* SyncFillWithDictionaryTests.m in Sources */ = {isa = PBXBuildFile; fileRef = 445851B41E87BAF50025434E /* SyncFillWithDictionaryTests.m */; };
		445851E81E87BAF60025434E /* BadAPIValueTransformer.swift in Sources */ = {isa = PBXBuildFile; fileRef = 445851B61E87BAF50025434E /* BadAPIValueTransformer.swift */; };
		445851E91E87BAF60025434E /* BadAPIValueTransformer.swift in Sources */ = {isa = PBXBuildFile; fileRef = 445851B61E87BAF50025434E /* BadAPIValueTransformer.swift */; };
		445851EA1E87BAF60025434E /* BadAPIValueTransformer.swift in Sources */ = {isa = PBXBuildFile; fileRef = 445851B61E87BAF50025434E /* BadAPIValueTransformer.swift */; };
		445851EB1E87BAF60025434E /* DateStringTransformer.m in Sources */ = {isa = PBXBuildFile; fileRef = 445851B81E87BAF50025434E /* DateStringTransformer.m */; };
		445851EC1E87BAF60025434E /* DateStringTransformer.m in Sources */ = {isa = PBXBuildFile; fileRef = 445851B81E87BAF50025434E /* DateStringTransformer.m */; };
		445851ED1E87BAF60025434E /* DateStringTransformer.m in Sources */ = {isa = PBXBuildFile; fileRef = 445851B81E87BAF50025434E /* DateStringTransformer.m */; };
		445851EE1E87BAF60025434E /* SyncTestValueTransformer.m in Sources */ = {isa = PBXBuildFile; fileRef = 445851BA1E87BAF50025434E /* SyncTestValueTransformer.m */; };
		445851EF1E87BAF60025434E /* SyncTestValueTransformer.m in Sources */ = {isa = PBXBuildFile; fileRef = 445851BA1E87BAF50025434E /* SyncTestValueTransformer.m */; };
		445851F01E87BAF60025434E /* SyncTestValueTransformer.m in Sources */ = {isa = PBXBuildFile; fileRef = 445851BA1E87BAF50025434E /* SyncTestValueTransformer.m */; };
		445851F41E87BB590025434E /* NSEntityDescription+PrimaryKey.h in Headers */ = {isa = PBXBuildFile; fileRef = 445851F21E87BB590025434E /* NSEntityDescription+PrimaryKey.h */; settings = {ATTRIBUTES = (Public, ); }; };
		445851F51E87BB590025434E /* NSEntityDescription+PrimaryKey.h in Headers */ = {isa = PBXBuildFile; fileRef = 445851F21E87BB590025434E /* NSEntityDescription+PrimaryKey.h */; settings = {ATTRIBUTES = (Public, ); }; };
		445851F61E87BB590025434E /* NSEntityDescription+PrimaryKey.h in Headers */ = {isa = PBXBuildFile; fileRef = 445851F21E87BB590025434E /* NSEntityDescription+PrimaryKey.h */; settings = {ATTRIBUTES = (Public, ); }; };
		445851F71E87BB590025434E /* NSEntityDescription+PrimaryKey.h in Headers */ = {isa = PBXBuildFile; fileRef = 445851F21E87BB590025434E /* NSEntityDescription+PrimaryKey.h */; settings = {ATTRIBUTES = (Public, ); }; };
		445851F81E87BB590025434E /* NSEntityDescription+PrimaryKey.m in Sources */ = {isa = PBXBuildFile; fileRef = 445851F31E87BB590025434E /* NSEntityDescription+PrimaryKey.m */; };
		445851F91E87BB590025434E /* NSEntityDescription+PrimaryKey.m in Sources */ = {isa = PBXBuildFile; fileRef = 445851F31E87BB590025434E /* NSEntityDescription+PrimaryKey.m */; };
		445851FA1E87BB590025434E /* NSEntityDescription+PrimaryKey.m in Sources */ = {isa = PBXBuildFile; fileRef = 445851F31E87BB590025434E /* NSEntityDescription+PrimaryKey.m */; };
		445851FB1E87BB590025434E /* NSEntityDescription+PrimaryKey.m in Sources */ = {isa = PBXBuildFile; fileRef = 445851F31E87BB590025434E /* NSEntityDescription+PrimaryKey.m */; };
		4474092F1E87BA4E0035B8DC /* NSManagedObject+Export.swift in Sources */ = {isa = PBXBuildFile; fileRef = 447409291E87BA4E0035B8DC /* NSManagedObject+Export.swift */; };
		447409301E87BA4E0035B8DC /* NSManagedObject+Export.swift in Sources */ = {isa = PBXBuildFile; fileRef = 447409291E87BA4E0035B8DC /* NSManagedObject+Export.swift */; };
		447409311E87BA4E0035B8DC /* NSManagedObject+Export.swift in Sources */ = {isa = PBXBuildFile; fileRef = 447409291E87BA4E0035B8DC /* NSManagedObject+Export.swift */; };
		447409321E87BA4E0035B8DC /* NSManagedObject+Export.swift in Sources */ = {isa = PBXBuildFile; fileRef = 447409291E87BA4E0035B8DC /* NSManagedObject+Export.swift */; };
		447409331E87BA4E0035B8DC /* NSManagedObject+PropertyMapperHelpers.h in Headers */ = {isa = PBXBuildFile; fileRef = 4474092A1E87BA4E0035B8DC /* NSManagedObject+PropertyMapperHelpers.h */; settings = {ATTRIBUTES = (Public, ); }; };
		447409341E87BA4E0035B8DC /* NSManagedObject+PropertyMapperHelpers.h in Headers */ = {isa = PBXBuildFile; fileRef = 4474092A1E87BA4E0035B8DC /* NSManagedObject+PropertyMapperHelpers.h */; settings = {ATTRIBUTES = (Public, ); }; };
		447409351E87BA4E0035B8DC /* NSManagedObject+PropertyMapperHelpers.h in Headers */ = {isa = PBXBuildFile; fileRef = 4474092A1E87BA4E0035B8DC /* NSManagedObject+PropertyMapperHelpers.h */; settings = {ATTRIBUTES = (Public, ); }; };
		447409361E87BA4E0035B8DC /* NSManagedObject+PropertyMapperHelpers.h in Headers */ = {isa = PBXBuildFile; fileRef = 4474092A1E87BA4E0035B8DC /* NSManagedObject+PropertyMapperHelpers.h */; settings = {ATTRIBUTES = (Public, ); }; };
		447409371E87BA4E0035B8DC /* NSManagedObject+PropertyMapperHelpers.m in Sources */ = {isa = PBXBuildFile; fileRef = 4474092B1E87BA4E0035B8DC /* NSManagedObject+PropertyMapperHelpers.m */; };
		447409381E87BA4E0035B8DC /* NSManagedObject+PropertyMapperHelpers.m in Sources */ = {isa = PBXBuildFile; fileRef = 4474092B1E87BA4E0035B8DC /* NSManagedObject+PropertyMapperHelpers.m */; };
		447409391E87BA4E0035B8DC /* NSManagedObject+PropertyMapperHelpers.m in Sources */ = {isa = PBXBuildFile; fileRef = 4474092B1E87BA4E0035B8DC /* NSManagedObject+PropertyMapperHelpers.m */; };
		4474093A1E87BA4E0035B8DC /* NSManagedObject+PropertyMapperHelpers.m in Sources */ = {isa = PBXBuildFile; fileRef = 4474092B1E87BA4E0035B8DC /* NSManagedObject+PropertyMapperHelpers.m */; };
		4474093B1E87BA4E0035B8DC /* PropertyMapper.h in Headers */ = {isa = PBXBuildFile; fileRef = 4474092C1E87BA4E0035B8DC /* PropertyMapper.h */; settings = {ATTRIBUTES = (Public, ); }; };
		4474093C1E87BA4E0035B8DC /* PropertyMapper.h in Headers */ = {isa = PBXBuildFile; fileRef = 4474092C1E87BA4E0035B8DC /* PropertyMapper.h */; settings = {ATTRIBUTES = (Public, ); }; };
		4474093D1E87BA4E0035B8DC /* PropertyMapper.h in Headers */ = {isa = PBXBuildFile; fileRef = 4474092C1E87BA4E0035B8DC /* PropertyMapper.h */; settings = {ATTRIBUTES = (Public, ); }; };
		4474093E1E87BA4E0035B8DC /* PropertyMapper.h in Headers */ = {isa = PBXBuildFile; fileRef = 4474092C1E87BA4E0035B8DC /* PropertyMapper.h */; settings = {ATTRIBUTES = (Public, ); }; };
		4474093F1E87BA4E0035B8DC /* PropertyMapper.m in Sources */ = {isa = PBXBuildFile; fileRef = 4474092D1E87BA4E0035B8DC /* PropertyMapper.m */; };
		447409401E87BA4E0035B8DC /* PropertyMapper.m in Sources */ = {isa = PBXBuildFile; fileRef = 4474092D1E87BA4E0035B8DC /* PropertyMapper.m */; };
		447409411E87BA4E0035B8DC /* PropertyMapper.m in Sources */ = {isa = PBXBuildFile; fileRef = 4474092D1E87BA4E0035B8DC /* PropertyMapper.m */; };
		447409421E87BA4E0035B8DC /* PropertyMapper.m in Sources */ = {isa = PBXBuildFile; fileRef = 4474092D1E87BA4E0035B8DC /* PropertyMapper.m */; };
		448BE4991E8764FB009677E0 /* RemoteKey.xcdatamodeld in Sources */ = {isa = PBXBuildFile; fileRef = 448BE4971E8764FB009677E0 /* RemoteKey.xcdatamodeld */; };
		448BE49A1E8764FB009677E0 /* RemoteKey.xcdatamodeld in Sources */ = {isa = PBXBuildFile; fileRef = 448BE4971E8764FB009677E0 /* RemoteKey.xcdatamodeld */; };
		448BE49B1E8764FB009677E0 /* RemoteKey.xcdatamodeld in Sources */ = {isa = PBXBuildFile; fileRef = 448BE4971E8764FB009677E0 /* RemoteKey.xcdatamodeld */; };
		4494AEA41FE5E1CE0064999E /* 457.xcdatamodeld in Sources */ = {isa = PBXBuildFile; fileRef = 4494AEA21FE5E1CD0064999E /* 457.xcdatamodeld */; };
		4494AEA51FE5E1CE0064999E /* 457.xcdatamodeld in Sources */ = {isa = PBXBuildFile; fileRef = 4494AEA21FE5E1CD0064999E /* 457.xcdatamodeld */; };
		4494AEA61FE5E1CE0064999E /* 457.xcdatamodeld in Sources */ = {isa = PBXBuildFile; fileRef = 4494AEA21FE5E1CD0064999E /* 457.xcdatamodeld */; };
		4494AEA71FE5E33D0064999E /* 457-subcategories.json in Resources */ = {isa = PBXBuildFile; fileRef = 1AFF18CA1FE1F08800C4BC3D /* 457-subcategories.json */; };
		4494AEA81FE5E33D0064999E /* 457-subcategories.json in Resources */ = {isa = PBXBuildFile; fileRef = 1AFF18CA1FE1F08800C4BC3D /* 457-subcategories.json */; };
		4494AEA91FE5E3400064999E /* 457-products.json in Resources */ = {isa = PBXBuildFile; fileRef = 1AFF18C91FE1F08800C4BC3D /* 457-products.json */; };
		4494AEAA1FE5E3410064999E /* 457-products.json in Resources */ = {isa = PBXBuildFile; fileRef = 1AFF18C91FE1F08800C4BC3D /* 457-products.json */; };
		44B212EF1E87BCBD00C81949 /* InflectionsTests.m in Sources */ = {isa = PBXBuildFile; fileRef = 44B212EE1E87BCBD00C81949 /* InflectionsTests.m */; };
		44B212F01E87BCBD00C81949 /* InflectionsTests.m in Sources */ = {isa = PBXBuildFile; fileRef = 44B212EE1E87BCBD00C81949 /* InflectionsTests.m */; };
		44B212F11E87BCBD00C81949 /* InflectionsTests.m in Sources */ = {isa = PBXBuildFile; fileRef = 44B212EE1E87BCBD00C81949 /* InflectionsTests.m */; };
		44B212F41E87BD5D00C81949 /* NSPropertyDescription+Sync.h in Headers */ = {isa = PBXBuildFile; fileRef = 44B212F21E87BD5D00C81949 /* NSPropertyDescription+Sync.h */; settings = {ATTRIBUTES = (Public, ); }; };
		44B212F51E87BD5D00C81949 /* NSPropertyDescription+Sync.h in Headers */ = {isa = PBXBuildFile; fileRef = 44B212F21E87BD5D00C81949 /* NSPropertyDescription+Sync.h */; settings = {ATTRIBUTES = (Public, ); }; };
		44B212F61E87BD5D00C81949 /* NSPropertyDescription+Sync.h in Headers */ = {isa = PBXBuildFile; fileRef = 44B212F21E87BD5D00C81949 /* NSPropertyDescription+Sync.h */; settings = {ATTRIBUTES = (Public, ); }; };
		44B212F71E87BD5D00C81949 /* NSPropertyDescription+Sync.h in Headers */ = {isa = PBXBuildFile; fileRef = 44B212F21E87BD5D00C81949 /* NSPropertyDescription+Sync.h */; settings = {ATTRIBUTES = (Public, ); }; };
		44B212F81E87BD5D00C81949 /* NSPropertyDescription+Sync.m in Sources */ = {isa = PBXBuildFile; fileRef = 44B212F31E87BD5D00C81949 /* NSPropertyDescription+Sync.m */; };
		44B212F91E87BD5D00C81949 /* NSPropertyDescription+Sync.m in Sources */ = {isa = PBXBuildFile; fileRef = 44B212F31E87BD5D00C81949 /* NSPropertyDescription+Sync.m */; };
		44B212FA1E87BD5D00C81949 /* NSPropertyDescription+Sync.m in Sources */ = {isa = PBXBuildFile; fileRef = 44B212F31E87BD5D00C81949 /* NSPropertyDescription+Sync.m */; };
		44B212FB1E87BD5D00C81949 /* NSPropertyDescription+Sync.m in Sources */ = {isa = PBXBuildFile; fileRef = 44B212F31E87BD5D00C81949 /* NSPropertyDescription+Sync.m */; };
		44BBBC6E1F9F024E00590624 /* 412.xcdatamodeld in Sources */ = {isa = PBXBuildFile; fileRef = 44BBBC6C1F9F024E00590624 /* 412.xcdatamodeld */; };
		44BBBC6F1F9F024E00590624 /* 412.xcdatamodeld in Sources */ = {isa = PBXBuildFile; fileRef = 44BBBC6C1F9F024E00590624 /* 412.xcdatamodeld */; };
		44BBBC701F9F024E00590624 /* 412.xcdatamodeld in Sources */ = {isa = PBXBuildFile; fileRef = 44BBBC6C1F9F024E00590624 /* 412.xcdatamodeld */; };
		44BBBC721F9F026200590624 /* 412.json in Resources */ = {isa = PBXBuildFile; fileRef = 44BBBC711F9F026100590624 /* 412.json */; };
		44BBBC731F9F026200590624 /* 412.json in Resources */ = {isa = PBXBuildFile; fileRef = 44BBBC711F9F026100590624 /* 412.json */; };
		44BBBC741F9F026200590624 /* 412.json in Resources */ = {isa = PBXBuildFile; fileRef = 44BBBC711F9F026100590624 /* 412.json */; };
		44CFE67E1E87BBE60068185B /* PrimaryKeyTests.m in Sources */ = {isa = PBXBuildFile; fileRef = 44CFE67B1E87BBE60068185B /* PrimaryKeyTests.m */; };
		44CFE67F1E87BBE70068185B /* PrimaryKeyTests.m in Sources */ = {isa = PBXBuildFile; fileRef = 44CFE67B1E87BBE60068185B /* PrimaryKeyTests.m */; };
		44CFE6801E87BBE70068185B /* PrimaryKeyTests.m in Sources */ = {isa = PBXBuildFile; fileRef = 44CFE67B1E87BBE60068185B /* PrimaryKeyTests.m */; };
		44CFE6811E87BBE70068185B /* PrimaryKey.xcdatamodeld in Sources */ = {isa = PBXBuildFile; fileRef = 44CFE67C1E87BBE60068185B /* PrimaryKey.xcdatamodeld */; };
		44CFE6821E87BBE70068185B /* PrimaryKey.xcdatamodeld in Sources */ = {isa = PBXBuildFile; fileRef = 44CFE67C1E87BBE60068185B /* PrimaryKey.xcdatamodeld */; };
		44CFE6831E87BBE70068185B /* PrimaryKey.xcdatamodeld in Sources */ = {isa = PBXBuildFile; fileRef = 44CFE67C1E87BBE60068185B /* PrimaryKey.xcdatamodeld */; };
		44CFE6871E87BC650068185B /* Inflections.h in Headers */ = {isa = PBXBuildFile; fileRef = 44CFE6851E87BC650068185B /* Inflections.h */; settings = {ATTRIBUTES = (Public, ); }; };
		44CFE6881E87BC650068185B /* Inflections.h in Headers */ = {isa = PBXBuildFile; fileRef = 44CFE6851E87BC650068185B /* Inflections.h */; settings = {ATTRIBUTES = (Public, ); }; };
		44CFE6891E87BC650068185B /* Inflections.h in Headers */ = {isa = PBXBuildFile; fileRef = 44CFE6851E87BC650068185B /* Inflections.h */; settings = {ATTRIBUTES = (Public, ); }; };
		44CFE68A1E87BC650068185B /* Inflections.h in Headers */ = {isa = PBXBuildFile; fileRef = 44CFE6851E87BC650068185B /* Inflections.h */; settings = {ATTRIBUTES = (Public, ); }; };
		44CFE68B1E87BC650068185B /* Inflections.m in Sources */ = {isa = PBXBuildFile; fileRef = 44CFE6861E87BC650068185B /* Inflections.m */; };
		44CFE68C1E87BC650068185B /* Inflections.m in Sources */ = {isa = PBXBuildFile; fileRef = 44CFE6861E87BC650068185B /* Inflections.m */; };
		44CFE68D1E87BC650068185B /* Inflections.m in Sources */ = {isa = PBXBuildFile; fileRef = 44CFE6861E87BC650068185B /* Inflections.m */; };
		44CFE68E1E87BC650068185B /* Inflections.m in Sources */ = {isa = PBXBuildFile; fileRef = 44CFE6861E87BC650068185B /* Inflections.m */; };
		44E38AE020059146003E896B /* 422OneToMany.xcdatamodeld in Sources */ = {isa = PBXBuildFile; fileRef = 44E38ADE20059146003E896B /* 422OneToMany.xcdatamodeld */; };
		44E38AE120059146003E896B /* 422OneToMany.xcdatamodeld in Sources */ = {isa = PBXBuildFile; fileRef = 44E38ADE20059146003E896B /* 422OneToMany.xcdatamodeld */; };
		44E38AE220059146003E896B /* 422OneToMany.xcdatamodeld in Sources */ = {isa = PBXBuildFile; fileRef = 44E38ADE20059146003E896B /* 422OneToMany.xcdatamodeld */; };
		44E38AE72005927F003E896B /* 422ManyToMany.xcdatamodeld in Sources */ = {isa = PBXBuildFile; fileRef = 44E38AE32005927E003E896B /* 422ManyToMany.xcdatamodeld */; };
		44E38AE82005927F003E896B /* 422ManyToMany.xcdatamodeld in Sources */ = {isa = PBXBuildFile; fileRef = 44E38AE32005927E003E896B /* 422ManyToMany.xcdatamodeld */; };
		44E38AE92005927F003E896B /* 422ManyToMany.xcdatamodeld in Sources */ = {isa = PBXBuildFile; fileRef = 44E38AE32005927E003E896B /* 422ManyToMany.xcdatamodeld */; };
		44E38AEA2005927F003E896B /* 422OneToOne.xcdatamodeld in Sources */ = {isa = PBXBuildFile; fileRef = 44E38AE52005927E003E896B /* 422OneToOne.xcdatamodeld */; };
		44E38AEB2005927F003E896B /* 422OneToOne.xcdatamodeld in Sources */ = {isa = PBXBuildFile; fileRef = 44E38AE52005927E003E896B /* 422OneToOne.xcdatamodeld */; };
		44E38AEC2005927F003E896B /* 422OneToOne.xcdatamodeld in Sources */ = {isa = PBXBuildFile; fileRef = 44E38AE52005927E003E896B /* 422OneToOne.xcdatamodeld */; };
		44E38AF32005E68D003E896B /* 422-one-to-many-update-option-update.json in Resources */ = {isa = PBXBuildFile; fileRef = 44E38AED2005E68C003E896B /* 422-one-to-many-update-option-update.json */; };
		44E38AF42005E68D003E896B /* 422-one-to-many-update-option-update.json in Resources */ = {isa = PBXBuildFile; fileRef = 44E38AED2005E68C003E896B /* 422-one-to-many-update-option-update.json */; };
		44E38AF52005E68D003E896B /* 422-one-to-many-update-option-update.json in Resources */ = {isa = PBXBuildFile; fileRef = 44E38AED2005E68C003E896B /* 422-one-to-many-update-option-update.json */; };
		44E38AF62005E68D003E896B /* 422-one-to-many-delete-option-update.json in Resources */ = {isa = PBXBuildFile; fileRef = 44E38AEE2005E68C003E896B /* 422-one-to-many-delete-option-update.json */; };
		44E38AF72005E68D003E896B /* 422-one-to-many-delete-option-update.json in Resources */ = {isa = PBXBuildFile; fileRef = 44E38AEE2005E68C003E896B /* 422-one-to-many-delete-option-update.json */; };
		44E38AF82005E68D003E896B /* 422-one-to-many-delete-option-update.json in Resources */ = {isa = PBXBuildFile; fileRef = 44E38AEE2005E68C003E896B /* 422-one-to-many-delete-option-update.json */; };
		44E38AF92005E68D003E896B /* 422-one-to-many-delete-option-initial.json in Resources */ = {isa = PBXBuildFile; fileRef = 44E38AEF2005E68C003E896B /* 422-one-to-many-delete-option-initial.json */; };
		44E38AFA2005E68D003E896B /* 422-one-to-many-delete-option-initial.json in Resources */ = {isa = PBXBuildFile; fileRef = 44E38AEF2005E68C003E896B /* 422-one-to-many-delete-option-initial.json */; };
		44E38AFB2005E68D003E896B /* 422-one-to-many-delete-option-initial.json in Resources */ = {isa = PBXBuildFile; fileRef = 44E38AEF2005E68C003E896B /* 422-one-to-many-delete-option-initial.json */; };
		44E38AFC2005E68D003E896B /* 422-one-to-many-insert-option-initial.json in Resources */ = {isa = PBXBuildFile; fileRef = 44E38AF02005E68D003E896B /* 422-one-to-many-insert-option-initial.json */; };
		44E38AFD2005E68D003E896B /* 422-one-to-many-insert-option-initial.json in Resources */ = {isa = PBXBuildFile; fileRef = 44E38AF02005E68D003E896B /* 422-one-to-many-insert-option-initial.json */; };
		44E38AFE2005E68D003E896B /* 422-one-to-many-insert-option-initial.json in Resources */ = {isa = PBXBuildFile; fileRef = 44E38AF02005E68D003E896B /* 422-one-to-many-insert-option-initial.json */; };
		44E38AFF2005E68D003E896B /* 422-one-to-many-insert-option-update.json in Resources */ = {isa = PBXBuildFile; fileRef = 44E38AF12005E68D003E896B /* 422-one-to-many-insert-option-update.json */; };
		44E38B002005E68D003E896B /* 422-one-to-many-insert-option-update.json in Resources */ = {isa = PBXBuildFile; fileRef = 44E38AF12005E68D003E896B /* 422-one-to-many-insert-option-update.json */; };
		44E38B012005E68D003E896B /* 422-one-to-many-insert-option-update.json in Resources */ = {isa = PBXBuildFile; fileRef = 44E38AF12005E68D003E896B /* 422-one-to-many-insert-option-update.json */; };
		44E38B022005E68D003E896B /* 422-one-to-many-update-option-initial.json in Resources */ = {isa = PBXBuildFile; fileRef = 44E38AF22005E68D003E896B /* 422-one-to-many-update-option-initial.json */; };
		44E38B032005E68D003E896B /* 422-one-to-many-update-option-initial.json in Resources */ = {isa = PBXBuildFile; fileRef = 44E38AF22005E68D003E896B /* 422-one-to-many-update-option-initial.json */; };
		44E38B042005E68D003E896B /* 422-one-to-many-update-option-initial.json in Resources */ = {isa = PBXBuildFile; fileRef = 44E38AF22005E68D003E896B /* 422-one-to-many-update-option-initial.json */; };
		44E38B0B2005EE70003E896B /* 422-many-to-many-insert-option-initial.json in Resources */ = {isa = PBXBuildFile; fileRef = 44E38B052005EE6F003E896B /* 422-many-to-many-insert-option-initial.json */; };
		44E38B0C2005EE70003E896B /* 422-many-to-many-insert-option-initial.json in Resources */ = {isa = PBXBuildFile; fileRef = 44E38B052005EE6F003E896B /* 422-many-to-many-insert-option-initial.json */; };
		44E38B0D2005EE70003E896B /* 422-many-to-many-insert-option-initial.json in Resources */ = {isa = PBXBuildFile; fileRef = 44E38B052005EE6F003E896B /* 422-many-to-many-insert-option-initial.json */; };
		44E38B0E2005EE70003E896B /* 422-many-to-many-insert-option-update.json in Resources */ = {isa = PBXBuildFile; fileRef = 44E38B062005EE6F003E896B /* 422-many-to-many-insert-option-update.json */; };
		44E38B0F2005EE70003E896B /* 422-many-to-many-insert-option-update.json in Resources */ = {isa = PBXBuildFile; fileRef = 44E38B062005EE6F003E896B /* 422-many-to-many-insert-option-update.json */; };
		44E38B102005EE70003E896B /* 422-many-to-many-insert-option-update.json in Resources */ = {isa = PBXBuildFile; fileRef = 44E38B062005EE6F003E896B /* 422-many-to-many-insert-option-update.json */; };
		44E38B112005EE70003E896B /* 422-many-to-many-update-option-initial.json in Resources */ = {isa = PBXBuildFile; fileRef = 44E38B072005EE6F003E896B /* 422-many-to-many-update-option-initial.json */; };
		44E38B122005EE70003E896B /* 422-many-to-many-update-option-initial.json in Resources */ = {isa = PBXBuildFile; fileRef = 44E38B072005EE6F003E896B /* 422-many-to-many-update-option-initial.json */; };
		44E38B132005EE70003E896B /* 422-many-to-many-update-option-initial.json in Resources */ = {isa = PBXBuildFile; fileRef = 44E38B072005EE6F003E896B /* 422-many-to-many-update-option-initial.json */; };
		44E38B142005EE70003E896B /* 422-many-to-many-delete-option-update.json in Resources */ = {isa = PBXBuildFile; fileRef = 44E38B082005EE6F003E896B /* 422-many-to-many-delete-option-update.json */; };
		44E38B152005EE70003E896B /* 422-many-to-many-delete-option-update.json in Resources */ = {isa = PBXBuildFile; fileRef = 44E38B082005EE6F003E896B /* 422-many-to-many-delete-option-update.json */; };
		44E38B162005EE70003E896B /* 422-many-to-many-delete-option-update.json in Resources */ = {isa = PBXBuildFile; fileRef = 44E38B082005EE6F003E896B /* 422-many-to-many-delete-option-update.json */; };
		44E38B172005EE70003E896B /* 422-many-to-many-update-option-update.json in Resources */ = {isa = PBXBuildFile; fileRef = 44E38B092005EE70003E896B /* 422-many-to-many-update-option-update.json */; };
		44E38B182005EE70003E896B /* 422-many-to-many-update-option-update.json in Resources */ = {isa = PBXBuildFile; fileRef = 44E38B092005EE70003E896B /* 422-many-to-many-update-option-update.json */; };
		44E38B192005EE70003E896B /* 422-many-to-many-update-option-update.json in Resources */ = {isa = PBXBuildFile; fileRef = 44E38B092005EE70003E896B /* 422-many-to-many-update-option-update.json */; };
		44E38B1A2005EE70003E896B /* 422-many-to-many-delete-option-initial.json in Resources */ = {isa = PBXBuildFile; fileRef = 44E38B0A2005EE70003E896B /* 422-many-to-many-delete-option-initial.json */; };
		44E38B1B2005EE70003E896B /* 422-many-to-many-delete-option-initial.json in Resources */ = {isa = PBXBuildFile; fileRef = 44E38B0A2005EE70003E896B /* 422-many-to-many-delete-option-initial.json */; };
		44E38B1C2005EE70003E896B /* 422-many-to-many-delete-option-initial.json in Resources */ = {isa = PBXBuildFile; fileRef = 44E38B0A2005EE70003E896B /* 422-many-to-many-delete-option-initial.json */; };
		44E38B232005EEB2003E896B /* 422-one-to-one-update-option-initial.json in Resources */ = {isa = PBXBuildFile; fileRef = 44E38B1D2005EEB1003E896B /* 422-one-to-one-update-option-initial.json */; };
		44E38B242005EEB2003E896B /* 422-one-to-one-update-option-initial.json in Resources */ = {isa = PBXBuildFile; fileRef = 44E38B1D2005EEB1003E896B /* 422-one-to-one-update-option-initial.json */; };
		44E38B252005EEB2003E896B /* 422-one-to-one-update-option-initial.json in Resources */ = {isa = PBXBuildFile; fileRef = 44E38B1D2005EEB1003E896B /* 422-one-to-one-update-option-initial.json */; };
		44E38B262005EEB2003E896B /* 422-one-to-one-update-option-update.json in Resources */ = {isa = PBXBuildFile; fileRef = 44E38B1E2005EEB1003E896B /* 422-one-to-one-update-option-update.json */; };
		44E38B272005EEB2003E896B /* 422-one-to-one-update-option-update.json in Resources */ = {isa = PBXBuildFile; fileRef = 44E38B1E2005EEB1003E896B /* 422-one-to-one-update-option-update.json */; };
		44E38B282005EEB2003E896B /* 422-one-to-one-update-option-update.json in Resources */ = {isa = PBXBuildFile; fileRef = 44E38B1E2005EEB1003E896B /* 422-one-to-one-update-option-update.json */; };
		44E38B292005EEB2003E896B /* 422-one-to-one-insert-option-update.json in Resources */ = {isa = PBXBuildFile; fileRef = 44E38B1F2005EEB1003E896B /* 422-one-to-one-insert-option-update.json */; };
		44E38B2A2005EEB2003E896B /* 422-one-to-one-insert-option-update.json in Resources */ = {isa = PBXBuildFile; fileRef = 44E38B1F2005EEB1003E896B /* 422-one-to-one-insert-option-update.json */; };
		44E38B2B2005EEB2003E896B /* 422-one-to-one-insert-option-update.json in Resources */ = {isa = PBXBuildFile; fileRef = 44E38B1F2005EEB1003E896B /* 422-one-to-one-insert-option-update.json */; };
		44E38B2C2005EEB2003E896B /* 422-one-to-one-delete-option-initial.json in Resources */ = {isa = PBXBuildFile; fileRef = 44E38B202005EEB2003E896B /* 422-one-to-one-delete-option-initial.json */; };
		44E38B2D2005EEB2003E896B /* 422-one-to-one-delete-option-initial.json in Resources */ = {isa = PBXBuildFile; fileRef = 44E38B202005EEB2003E896B /* 422-one-to-one-delete-option-initial.json */; };
		44E38B2E2005EEB2003E896B /* 422-one-to-one-delete-option-initial.json in Resources */ = {isa = PBXBuildFile; fileRef = 44E38B202005EEB2003E896B /* 422-one-to-one-delete-option-initial.json */; };
		44E38B2F2005EEB2003E896B /* 422-one-to-one-delete-option-update.json in Resources */ = {isa = PBXBuildFile; fileRef = 44E38B212005EEB2003E896B /* 422-one-to-one-delete-option-update.json */; };
		44E38B302005EEB2003E896B /* 422-one-to-one-delete-option-update.json in Resources */ = {isa = PBXBuildFile; fileRef = 44E38B212005EEB2003E896B /* 422-one-to-one-delete-option-update.json */; };
		44E38B312005EEB2003E896B /* 422-one-to-one-delete-option-update.json in Resources */ = {isa = PBXBuildFile; fileRef = 44E38B212005EEB2003E896B /* 422-one-to-one-delete-option-update.json */; };
		44E38B322005EEB2003E896B /* 422-one-to-one-insert-option-initial.json in Resources */ = {isa = PBXBuildFile; fileRef = 44E38B222005EEB2003E896B /* 422-one-to-one-insert-option-initial.json */; };
		44E38B332005EEB2003E896B /* 422-one-to-one-insert-option-initial.json in Resources */ = {isa = PBXBuildFile; fileRef = 44E38B222005EEB2003E896B /* 422-one-to-one-insert-option-initial.json */; };
		44E38B342005EEB2003E896B /* 422-one-to-one-insert-option-initial.json in Resources */ = {isa = PBXBuildFile; fileRef = 44E38B222005EEB2003E896B /* 422-one-to-one-insert-option-initial.json */; };
		CC9493F11F375251002167B4 /* 417.json in Resources */ = {isa = PBXBuildFile; fileRef = CC9493F01F375251002167B4 /* 417.json */; };
		CC9493F21F375251002167B4 /* 417.json in Resources */ = {isa = PBXBuildFile; fileRef = CC9493F01F375251002167B4 /* 417.json */; };
		CC9493F31F375251002167B4 /* 417.json in Resources */ = {isa = PBXBuildFile; fileRef = CC9493F01F375251002167B4 /* 417.json */; };
		CC9493F61F375517002167B4 /* 375-to-one.xcdatamodeld in Sources */ = {isa = PBXBuildFile; fileRef = CC9493F41F375517002167B4 /* 375-to-one.xcdatamodeld */; };
		CC9493F71F375517002167B4 /* 375-to-one.xcdatamodeld in Sources */ = {isa = PBXBuildFile; fileRef = CC9493F41F375517002167B4 /* 375-to-one.xcdatamodeld */; };
		CC9493F81F375517002167B4 /* 375-to-one.xcdatamodeld in Sources */ = {isa = PBXBuildFile; fileRef = CC9493F41F375517002167B4 /* 375-to-one.xcdatamodeld */; };
		CC9493FE1F3755AD002167B4 /* 375-to-one.json in Resources */ = {isa = PBXBuildFile; fileRef = CC9493FD1F3755AD002167B4 /* 375-to-one.json */; };
		CC9493FF1F3755AD002167B4 /* 375-to-one.json in Resources */ = {isa = PBXBuildFile; fileRef = CC9493FD1F3755AD002167B4 /* 375-to-one.json */; };
		CC9494001F3755AD002167B4 /* 375-to-one.json in Resources */ = {isa = PBXBuildFile; fileRef = CC9493FD1F3755AD002167B4 /* 375-to-one.json */; };
		CC9494041F3784EB002167B4 /* 375-to-many-series.json in Resources */ = {isa = PBXBuildFile; fileRef = CC9494031F3784EB002167B4 /* 375-to-many-series.json */; };
		CC9494051F3784EB002167B4 /* 375-to-many-series.json in Resources */ = {isa = PBXBuildFile; fileRef = CC9494031F3784EB002167B4 /* 375-to-many-series.json */; };
		CC9494061F3784EB002167B4 /* 375-to-many-series.json in Resources */ = {isa = PBXBuildFile; fileRef = CC9494031F3784EB002167B4 /* 375-to-many-series.json */; };
		CC9494101F37857F002167B4 /* 375-to-many-speeches.json in Resources */ = {isa = PBXBuildFile; fileRef = CC94940F1F37857F002167B4 /* 375-to-many-speeches.json */; };
		CC9494111F37857F002167B4 /* 375-to-many-speeches.json in Resources */ = {isa = PBXBuildFile; fileRef = CC94940F1F37857F002167B4 /* 375-to-many-speeches.json */; };
		CC9494121F37857F002167B4 /* 375-to-many-speeches.json in Resources */ = {isa = PBXBuildFile; fileRef = CC94940F1F37857F002167B4 /* 375-to-many-speeches.json */; };
		CC9494141F379401002167B4 /* 375-to-one-speeches.json in Resources */ = {isa = PBXBuildFile; fileRef = CC9494131F379401002167B4 /* 375-to-one-speeches.json */; };
		CC9494151F379401002167B4 /* 375-to-one-speeches.json in Resources */ = {isa = PBXBuildFile; fileRef = CC9494131F379401002167B4 /* 375-to-one-speeches.json */; };
		CC9494161F379401002167B4 /* 375-to-one-speeches.json in Resources */ = {isa = PBXBuildFile; fileRef = CC9494131F379401002167B4 /* 375-to-one-speeches.json */; };
		CC9494181F379BE1002167B4 /* 373.json in Resources */ = {isa = PBXBuildFile; fileRef = CC9494171F379BE1002167B4 /* 373.json */; };
		CC9494191F379BE1002167B4 /* 373.json in Resources */ = {isa = PBXBuildFile; fileRef = CC9494171F379BE1002167B4 /* 373.json */; };
		CC94941A1F379BE1002167B4 /* 373.json in Resources */ = {isa = PBXBuildFile; fileRef = CC9494171F379BE1002167B4 /* 373.json */; };
/* End PBXBuildFile section */

/* Begin PBXCopyFilesBuildPhase section */
		14241EC91DBC3AFB0042ED81 /* CopyFiles */ = {
			isa = PBXCopyFilesBuildPhase;
			buildActionMask = 2147483647;
			dstPath = "";
			dstSubfolderSpec = 10;
			files = (
			);
			runOnlyForDeploymentPostprocessing = 0;
		};
		14241EE01DBC3B790042ED81 /* CopyFiles */ = {
			isa = PBXCopyFilesBuildPhase;
			buildActionMask = 2147483647;
			dstPath = "";
			dstSubfolderSpec = 10;
			files = (
			);
			runOnlyForDeploymentPostprocessing = 0;
		};
		14241EE51DBC3B860042ED81 /* CopyFiles */ = {
			isa = PBXCopyFilesBuildPhase;
			buildActionMask = 2147483647;
			dstPath = "";
			dstSubfolderSpec = 10;
			files = (
			);
			runOnlyForDeploymentPostprocessing = 0;
		};
		14241EEA1DBC3B970042ED81 /* CopyFiles */ = {
			isa = PBXCopyFilesBuildPhase;
			buildActionMask = 2147483647;
			dstPath = "";
			dstSubfolderSpec = 10;
			files = (
			);
			runOnlyForDeploymentPostprocessing = 0;
		};
		14975CE41DBC376A0024901A /* CopyFiles */ = {
			isa = PBXCopyFilesBuildPhase;
			buildActionMask = 2147483647;
			dstPath = "";
			dstSubfolderSpec = 10;
			files = (
			);
			runOnlyForDeploymentPostprocessing = 0;
		};
		14975CED1DBC37880024901A /* CopyFiles */ = {
			isa = PBXCopyFilesBuildPhase;
			buildActionMask = 2147483647;
			dstPath = "";
			dstSubfolderSpec = 10;
			files = (
			);
			runOnlyForDeploymentPostprocessing = 0;
		};
		14C0463A1DBC19F300CB6C16 /* CopyFiles */ = {
			isa = PBXCopyFilesBuildPhase;
			buildActionMask = 2147483647;
			dstPath = "";
			dstSubfolderSpec = 10;
			files = (
			);
			runOnlyForDeploymentPostprocessing = 0;
		};
/* End PBXCopyFilesBuildPhase section */

/* Begin PBXFileReference section */
		14241E711DBC39520042ED81 /* Sync.framework */ = {isa = PBXFileReference; explicitFileType = wrapper.framework; includeInIndex = 0; path = Sync.framework; sourceTree = BUILT_PRODUCTS_DIR; };
		14241E7E1DBC39600042ED81 /* Sync.framework */ = {isa = PBXFileReference; explicitFileType = wrapper.framework; includeInIndex = 0; path = Sync.framework; sourceTree = BUILT_PRODUCTS_DIR; };
		14241E8B1DBC39690042ED81 /* Sync.framework */ = {isa = PBXFileReference; explicitFileType = wrapper.framework; includeInIndex = 0; path = Sync.framework; sourceTree = BUILT_PRODUCTS_DIR; };
		14241E981DBC39730042ED81 /* Sync.framework */ = {isa = PBXFileReference; explicitFileType = wrapper.framework; includeInIndex = 0; path = Sync.framework; sourceTree = BUILT_PRODUCTS_DIR; };
		14241EC01DBC3AAA0042ED81 /* Info.plist */ = {isa = PBXFileReference; lastKnownFileType = text.plist.xml; path = Info.plist; sourceTree = "<group>"; };
		142CD2A31DEF39AE002FDABE /* Sync+DataStack.swift */ = {isa = PBXFileReference; fileEncoding = 4; lastKnownFileType = sourcecode.swift; path = "Sync+DataStack.swift"; sourceTree = "<group>"; };
		142CD2AC1DEF3A01002FDABE /* Sync+NSPersistentContainer.swift */ = {isa = PBXFileReference; fileEncoding = 4; lastKnownFileType = sourcecode.swift; path = "Sync+NSPersistentContainer.swift"; sourceTree = "<group>"; };
		14549A0A1E7C2E1000A77F2E /* Sync+Helpers.swift */ = {isa = PBXFileReference; fileEncoding = 4; lastKnownFileType = sourcecode.swift; path = "Sync+Helpers.swift"; sourceTree = "<group>"; };
		1467388B1E7ADBA700913C8E /* DataStack.swift */ = {isa = PBXFileReference; fileEncoding = 4; lastKnownFileType = sourcecode.swift; path = DataStack.swift; sourceTree = "<group>"; };
		146D72AC1AB782920058798C /* iOSTests.xctest */ = {isa = PBXFileReference; explicitFileType = wrapper.cfbundle; includeInIndex = 0; path = iOSTests.xctest; sourceTree = BUILT_PRODUCTS_DIR; };
		146D72B11AB782920058798C /* Info.plist */ = {isa = PBXFileReference; lastKnownFileType = text.plist.xml; path = Info.plist; sourceTree = "<group>"; };
		14867D021E7AF4D1001D228A /* DataFilter.xcdatamodel */ = {isa = PBXFileReference; lastKnownFileType = wrapper.xcdatamodel; path = DataFilter.xcdatamodel; sourceTree = "<group>"; };
		14867D031E7AF4D1001D228A /* DataFilterTests.swift */ = {isa = PBXFileReference; fileEncoding = 4; lastKnownFileType = sourcecode.swift; path = DataFilterTests.swift; sourceTree = "<group>"; };
		14867D041E7AF4D1001D228A /* note.json */ = {isa = PBXFileReference; fileEncoding = 4; lastKnownFileType = text.json; path = note.json; sourceTree = "<group>"; };
		14867D051E7AF4D1001D228A /* simple.json */ = {isa = PBXFileReference; fileEncoding = 4; lastKnownFileType = text.json; path = simple.json; sourceTree = "<group>"; };
		14867D061E7AF4D1001D228A /* users-with-nil.json */ = {isa = PBXFileReference; fileEncoding = 4; lastKnownFileType = text.json; path = "users-with-nil.json"; sourceTree = "<group>"; };
		14867D071E7AF4D1001D228A /* users-with-null.json */ = {isa = PBXFileReference; fileEncoding = 4; lastKnownFileType = text.json; path = "users-with-null.json"; sourceTree = "<group>"; };
		14867D081E7AF4D1001D228A /* users.json */ = {isa = PBXFileReference; fileEncoding = 4; lastKnownFileType = text.json; path = users.json; sourceTree = "<group>"; };
		14867D091E7AF4D1001D228A /* users2.json */ = {isa = PBXFileReference; fileEncoding = 4; lastKnownFileType = text.json; path = users2.json; sourceTree = "<group>"; };
		14867D0A1E7AF4D2001D228A /* users3.json */ = {isa = PBXFileReference; fileEncoding = 4; lastKnownFileType = text.json; path = users3.json; sourceTree = "<group>"; };
		14867D0C1E7AF4D2001D228A /* LightweightMigrationModel.xcdatamodel */ = {isa = PBXFileReference; lastKnownFileType = wrapper.xcdatamodel; path = LightweightMigrationModel.xcdatamodel; sourceTree = "<group>"; };
		14867D0E1E7AF4D2001D228A /* ModelGroup.xcdatamodel */ = {isa = PBXFileReference; lastKnownFileType = wrapper.xcdatamodel; path = ModelGroup.xcdatamodel; sourceTree = "<group>"; };
		14867D0F1E7AF4D2001D228A /* SimpleModel.xcdatamodel */ = {isa = PBXFileReference; lastKnownFileType = wrapper.xcdatamodel; path = SimpleModel.xcdatamodel; sourceTree = "<group>"; };
		14867D101E7AF4D2001D228A /* Tests.swift */ = {isa = PBXFileReference; fileEncoding = 4; lastKnownFileType = sourcecode.swift; path = Tests.swift; sourceTree = "<group>"; };
		14867D121E7AF4D2001D228A /* DateTests.swift */ = {isa = PBXFileReference; fileEncoding = 4; lastKnownFileType = sourcecode.swift; path = DateTests.swift; sourceTree = "<group>"; };
		14867D1A1E7AF4D2001D228A /* DeleteTests.swift */ = {isa = PBXFileReference; fileEncoding = 4; lastKnownFileType = sourcecode.swift; path = DeleteTests.swift; sourceTree = "<group>"; };
		14867D1B1E7AF4D2001D228A /* FetchTests.swift */ = {isa = PBXFileReference; fileEncoding = 4; lastKnownFileType = sourcecode.swift; path = FetchTests.swift; sourceTree = "<group>"; };
		14867D1D1E7AF4D2001D228A /* Helper.swift */ = {isa = PBXFileReference; fileEncoding = 4; lastKnownFileType = sourcecode.swift; path = Helper.swift; sourceTree = "<group>"; };
		14867D1E1E7AF4D2001D228A /* InsertOrUpdateTests.swift */ = {isa = PBXFileReference; fileEncoding = 4; lastKnownFileType = sourcecode.swift; path = InsertOrUpdateTests.swift; sourceTree = "<group>"; };
		14867D201E7AF4D2001D228A /* 151-many-to-many-notes-update.json */ = {isa = PBXFileReference; fileEncoding = 4; lastKnownFileType = text.json; path = "151-many-to-many-notes-update.json"; sourceTree = "<group>"; };
		14867D211E7AF4D2001D228A /* 151-many-to-many-notes.json */ = {isa = PBXFileReference; fileEncoding = 4; lastKnownFileType = text.json; path = "151-many-to-many-notes.json"; sourceTree = "<group>"; };
		14867D221E7AF4D2001D228A /* 151-many-to-many-tags.json */ = {isa = PBXFileReference; fileEncoding = 4; lastKnownFileType = text.json; path = "151-many-to-many-tags.json"; sourceTree = "<group>"; };
		14867D231E7AF4D2001D228A /* 151-to-many-notes.json */ = {isa = PBXFileReference; fileEncoding = 4; lastKnownFileType = text.json; path = "151-to-many-notes.json"; sourceTree = "<group>"; };
		14867D241E7AF4D2001D228A /* 151-to-many-users-update.json */ = {isa = PBXFileReference; fileEncoding = 4; lastKnownFileType = text.json; path = "151-to-many-users-update.json"; sourceTree = "<group>"; };
		14867D251E7AF4D2001D228A /* 151-to-many-users.json */ = {isa = PBXFileReference; fileEncoding = 4; lastKnownFileType = text.json; path = "151-to-many-users.json"; sourceTree = "<group>"; };
		14867D261E7AF4D2001D228A /* 157-cities.json */ = {isa = PBXFileReference; fileEncoding = 4; lastKnownFileType = text.json; path = "157-cities.json"; sourceTree = "<group>"; };
		14867D271E7AF4D2001D228A /* 157-locations-update.json */ = {isa = PBXFileReference; fileEncoding = 4; lastKnownFileType = text.json; path = "157-locations-update.json"; sourceTree = "<group>"; };
		14867D281E7AF4D2001D228A /* 157-locations.json */ = {isa = PBXFileReference; fileEncoding = 4; lastKnownFileType = text.json; path = "157-locations.json"; sourceTree = "<group>"; };
		14867D291E7AF4D2001D228A /* 225-a-empty.json */ = {isa = PBXFileReference; fileEncoding = 4; lastKnownFileType = text.json; path = "225-a-empty.json"; sourceTree = "<group>"; };
		14867D2A1E7AF4D2001D228A /* 225-a-null.json */ = {isa = PBXFileReference; fileEncoding = 4; lastKnownFileType = text.json; path = "225-a-null.json"; sourceTree = "<group>"; };
		14867D2B1E7AF4D2001D228A /* 225-a-replaced.json */ = {isa = PBXFileReference; fileEncoding = 4; lastKnownFileType = text.json; path = "225-a-replaced.json"; sourceTree = "<group>"; };
		14867D2C1E7AF4D2001D228A /* 225-a.json */ = {isa = PBXFileReference; fileEncoding = 4; lastKnownFileType = text.json; path = "225-a.json"; sourceTree = "<group>"; };
		14867D2D1E7AF4D2001D228A /* 233.json */ = {isa = PBXFileReference; fileEncoding = 4; lastKnownFileType = text.json; path = 233.json; sourceTree = "<group>"; };
		14867D2E1E7AF4D2001D228A /* 237.json */ = {isa = PBXFileReference; fileEncoding = 4; lastKnownFileType = text.json; path = 237.json; sourceTree = "<group>"; };
		14867D2F1E7AF4D2001D228A /* 265.json */ = {isa = PBXFileReference; fileEncoding = 4; lastKnownFileType = text.json; path = 265.json; sourceTree = "<group>"; };
		14867D301E7AF4D2001D228A /* 277.json */ = {isa = PBXFileReference; fileEncoding = 4; lastKnownFileType = text.json; path = 277.json; sourceTree = "<group>"; };
		14867D311E7AF4D2001D228A /* 280.json */ = {isa = PBXFileReference; fileEncoding = 4; lastKnownFileType = text.json; path = 280.json; sourceTree = "<group>"; };
		14867D321E7AF4D2001D228A /* 283.json */ = {isa = PBXFileReference; fileEncoding = 4; lastKnownFileType = text.json; path = 283.json; sourceTree = "<group>"; };
		14867D331E7AF4D2001D228A /* 320.json */ = {isa = PBXFileReference; fileEncoding = 4; lastKnownFileType = text.json; path = 320.json; sourceTree = "<group>"; };
		14867D341E7AF4D2001D228A /* 3ca82a0.json */ = {isa = PBXFileReference; fileEncoding = 4; lastKnownFileType = text.json; path = 3ca82a0.json; sourceTree = "<group>"; };
		14867D351E7AF4D2001D228A /* bug-113-comments-no-id.json */ = {isa = PBXFileReference; fileEncoding = 4; lastKnownFileType = text.json; path = "bug-113-comments-no-id.json"; sourceTree = "<group>"; };
		14867D361E7AF4D2001D228A /* bug-113-custom_relationship_key_to_one.json */ = {isa = PBXFileReference; fileEncoding = 4; lastKnownFileType = text.json; path = "bug-113-custom_relationship_key_to_one.json"; sourceTree = "<group>"; };
		14867D371E7AF4D2001D228A /* bug-113-stories-comments-no-ids.json */ = {isa = PBXFileReference; fileEncoding = 4; lastKnownFileType = text.json; path = "bug-113-stories-comments-no-ids.json"; sourceTree = "<group>"; };
		14867D381E7AF4D2001D228A /* bug-125-light.json */ = {isa = PBXFileReference; fileEncoding = 4; lastKnownFileType = text.json; path = "bug-125-light.json"; sourceTree = "<group>"; };
		14867D391E7AF4D2001D228A /* bug-125.json */ = {isa = PBXFileReference; fileEncoding = 4; lastKnownFileType = text.json; path = "bug-125.json"; sourceTree = "<group>"; };
		14867D3A1E7AF4D2001D228A /* bug-179-places.json */ = {isa = PBXFileReference; fileEncoding = 4; lastKnownFileType = text.json; path = "bug-179-places.json"; sourceTree = "<group>"; };
		14867D3B1E7AF4D2001D228A /* bug-179-routes.json */ = {isa = PBXFileReference; fileEncoding = 4; lastKnownFileType = text.json; path = "bug-179-routes.json"; sourceTree = "<group>"; };
		14867D3C1E7AF4D2001D228A /* bug-202-a.json */ = {isa = PBXFileReference; fileEncoding = 4; lastKnownFileType = text.json; path = "bug-202-a.json"; sourceTree = "<group>"; };
		14867D3D1E7AF4D2001D228A /* bug-202-b.json */ = {isa = PBXFileReference; fileEncoding = 4; lastKnownFileType = text.json; path = "bug-202-b.json"; sourceTree = "<group>"; };
		14867D3E1E7AF4D2001D228A /* bug-239.json */ = {isa = PBXFileReference; fileEncoding = 4; lastKnownFileType = text.json; path = "bug-239.json"; sourceTree = "<group>"; };
		14867D3F1E7AF4D2001D228A /* bug-254.json */ = {isa = PBXFileReference; fileEncoding = 4; lastKnownFileType = text.json; path = "bug-254.json"; sourceTree = "<group>"; };
		14867D401E7AF4D2001D228A /* bug-257.json */ = {isa = PBXFileReference; fileEncoding = 4; lastKnownFileType = text.json; path = "bug-257.json"; sourceTree = "<group>"; };
		14867D411E7AF4D2001D228A /* bug-number-84.json */ = {isa = PBXFileReference; fileEncoding = 4; lastKnownFileType = text.json; path = "bug-number-84.json"; sourceTree = "<group>"; };
		14867D421E7AF4D2001D228A /* camelcase.json */ = {isa = PBXFileReference; fileEncoding = 4; lastKnownFileType = text.json; path = camelcase.json; sourceTree = "<group>"; };
		14867D431E7AF4D2001D228A /* comments-no-id.json */ = {isa = PBXFileReference; fileEncoding = 4; lastKnownFileType = text.json; path = "comments-no-id.json"; sourceTree = "<group>"; };
		14867D441E7AF4D2001D228A /* custom_relationship_key_to_many.json */ = {isa = PBXFileReference; fileEncoding = 4; lastKnownFileType = text.json; path = custom_relationship_key_to_many.json; sourceTree = "<group>"; };
		14867D451E7AF4D2001D228A /* custom_relationship_key_to_one.json */ = {isa = PBXFileReference; fileEncoding = 4; lastKnownFileType = text.json; path = custom_relationship_key_to_one.json; sourceTree = "<group>"; };
		14867D461E7AF4D2001D228A /* id.json */ = {isa = PBXFileReference; fileEncoding = 4; lastKnownFileType = text.json; path = id.json; sourceTree = "<group>"; };
		14867D471E7AF4D2001D228A /* images.json */ = {isa = PBXFileReference; fileEncoding = 4; lastKnownFileType = text.json; path = images.json; sourceTree = "<group>"; };
		14867D481E7AF4D2001D228A /* markets_items.json */ = {isa = PBXFileReference; fileEncoding = 4; lastKnownFileType = text.json; path = markets_items.json; sourceTree = "<group>"; };
		14867D491E7AF4D2001D228A /* notes_for_user_a.json */ = {isa = PBXFileReference; fileEncoding = 4; lastKnownFileType = text.json; path = notes_for_user_a.json; sourceTree = "<group>"; };
		14867D4A1E7AF4D2001D228A /* notes_with_user_id.json */ = {isa = PBXFileReference; fileEncoding = 4; lastKnownFileType = text.json; path = notes_with_user_id.json; sourceTree = "<group>"; };
		14867D4B1E7AF4D2001D228A /* notes_with_user_id_custom.json */ = {isa = PBXFileReference; fileEncoding = 4; lastKnownFileType = text.json; path = notes_with_user_id_custom.json; sourceTree = "<group>"; };
		14867D4C1E7AF4D2001D228A /* numbers.json */ = {isa = PBXFileReference; fileEncoding = 4; lastKnownFileType = text.json; path = numbers.json; sourceTree = "<group>"; };
		14867D4D1E7AF4D2001D228A /* numbers_in_collection.json */ = {isa = PBXFileReference; fileEncoding = 4; lastKnownFileType = text.json; path = numbers_in_collection.json; sourceTree = "<group>"; };
		14867D4E1E7AF4D2001D228A /* operation-types-users-a.json */ = {isa = PBXFileReference; fileEncoding = 4; lastKnownFileType = text.json; path = "operation-types-users-a.json"; sourceTree = "<group>"; };
		14867D4F1E7AF4D2001D228A /* operation-types-users-b.json */ = {isa = PBXFileReference; fileEncoding = 4; lastKnownFileType = text.json; path = "operation-types-users-b.json"; sourceTree = "<group>"; };
		14867D501E7AF4D2001D228A /* organizations-tree.json */ = {isa = PBXFileReference; fileEncoding = 4; lastKnownFileType = text.json; path = "organizations-tree.json"; sourceTree = "<group>"; };
		14867D511E7AF4D2001D228A /* patients.json */ = {isa = PBXFileReference; fileEncoding = 4; lastKnownFileType = text.json; path = patients.json; sourceTree = "<group>"; };
		14867D521E7AF4D2001D228A /* stories-comments-no-ids.json */ = {isa = PBXFileReference; fileEncoding = 4; lastKnownFileType = text.json; path = "stories-comments-no-ids.json"; sourceTree = "<group>"; };
		14867D531E7AF4D2001D228A /* story-summarize.json */ = {isa = PBXFileReference; fileEncoding = 4; lastKnownFileType = text.json; path = "story-summarize.json"; sourceTree = "<group>"; };
		14867D541E7AF4D2001D228A /* tagged_notes.json */ = {isa = PBXFileReference; fileEncoding = 4; lastKnownFileType = text.json; path = tagged_notes.json; sourceTree = "<group>"; };
		14867D551E7AF4D2001D228A /* to-one-camelcase.json */ = {isa = PBXFileReference; fileEncoding = 4; lastKnownFileType = text.json; path = "to-one-camelcase.json"; sourceTree = "<group>"; };
		14867D561E7AF4D2001D228A /* to-one-snakecase.json */ = {isa = PBXFileReference; fileEncoding = 4; lastKnownFileType = text.json; path = "to-one-snakecase.json"; sourceTree = "<group>"; };
		14867D571E7AF4D2001D228A /* unique.json */ = {isa = PBXFileReference; fileEncoding = 4; lastKnownFileType = text.json; path = unique.json; sourceTree = "<group>"; };
		14867D581E7AF4D2001D228A /* users_a.json */ = {isa = PBXFileReference; fileEncoding = 4; lastKnownFileType = text.json; path = users_a.json; sourceTree = "<group>"; };
		14867D591E7AF4D2001D228A /* users_b.json */ = {isa = PBXFileReference; fileEncoding = 4; lastKnownFileType = text.json; path = users_b.json; sourceTree = "<group>"; };
		14867D5A1E7AF4D2001D228A /* users_c.json */ = {isa = PBXFileReference; fileEncoding = 4; lastKnownFileType = text.json; path = users_c.json; sourceTree = "<group>"; };
		14867D5B1E7AF4D2001D228A /* users_company.json */ = {isa = PBXFileReference; fileEncoding = 4; lastKnownFileType = text.json; path = users_company.json; sourceTree = "<group>"; };
		14867D5C1E7AF4D2001D228A /* users_notes.json */ = {isa = PBXFileReference; fileEncoding = 4; lastKnownFileType = text.json; path = users_notes.json; sourceTree = "<group>"; };
		14867D5F1E7AF4D2001D228A /* 113.xcdatamodel */ = {isa = PBXFileReference; lastKnownFileType = wrapper.xcdatamodel; path = 113.xcdatamodel; sourceTree = "<group>"; };
		14867D611E7AF4D2001D228A /* 125.xcdatamodel */ = {isa = PBXFileReference; lastKnownFileType = wrapper.xcdatamodel; path = 125.xcdatamodel; sourceTree = "<group>"; };
		14867D631E7AF4D2001D228A /* 151-many-to-many.xcdatamodel */ = {isa = PBXFileReference; lastKnownFileType = wrapper.xcdatamodel; path = "151-many-to-many.xcdatamodel"; sourceTree = "<group>"; };
		14867D651E7AF4D2001D228A /* 151-many-to-many.xcdatamodel */ = {isa = PBXFileReference; lastKnownFileType = wrapper.xcdatamodel; path = "151-many-to-many.xcdatamodel"; sourceTree = "<group>"; };
		14867D671E7AF4D2001D228A /* 151-to-many.xcdatamodel */ = {isa = PBXFileReference; lastKnownFileType = wrapper.xcdatamodel; path = "151-to-many.xcdatamodel"; sourceTree = "<group>"; };
		14867D691E7AF4D2001D228A /* 151-to-many.xcdatamodel */ = {isa = PBXFileReference; lastKnownFileType = wrapper.xcdatamodel; path = "151-to-many.xcdatamodel"; sourceTree = "<group>"; };
		14867D6B1E7AF4D2001D228A /* 157.xcdatamodel */ = {isa = PBXFileReference; lastKnownFileType = wrapper.xcdatamodel; path = 157.xcdatamodel; sourceTree = "<group>"; };
		14867D6D1E7AF4D2001D228A /* 179.xcdatamodel */ = {isa = PBXFileReference; lastKnownFileType = wrapper.xcdatamodel; path = 179.xcdatamodel; sourceTree = "<group>"; };
		14867D6F1E7AF4D2001D228A /* 202.xcdatamodel */ = {isa = PBXFileReference; lastKnownFileType = wrapper.xcdatamodel; path = 202.xcdatamodel; sourceTree = "<group>"; };
		14867D711E7AF4D2001D228A /* 151-many-to-many.xcdatamodel */ = {isa = PBXFileReference; lastKnownFileType = wrapper.xcdatamodel; path = "151-many-to-many.xcdatamodel"; sourceTree = "<group>"; };
		14867D731E7AF4D2001D228A /* 233.xcdatamodel */ = {isa = PBXFileReference; lastKnownFileType = wrapper.xcdatamodel; path = 233.xcdatamodel; sourceTree = "<group>"; };
		14867D751E7AF4D2001D228A /* 239.xcdatamodel */ = {isa = PBXFileReference; lastKnownFileType = wrapper.xcdatamodel; path = 239.xcdatamodel; sourceTree = "<group>"; };
		14867D771E7AF4D2001D228A /* 254.xcdatamodel */ = {isa = PBXFileReference; lastKnownFileType = wrapper.xcdatamodel; path = 254.xcdatamodel; sourceTree = "<group>"; };
		14867D791E7AF4D2001D228A /* 257.xcdatamodel */ = {isa = PBXFileReference; lastKnownFileType = wrapper.xcdatamodel; path = 257.xcdatamodel; sourceTree = "<group>"; };
		14867D7B1E7AF4D2001D228A /* 265.xcdatamodel */ = {isa = PBXFileReference; lastKnownFileType = wrapper.xcdatamodel; path = 265.xcdatamodel; sourceTree = "<group>"; };
		14867D7D1E7AF4D2001D228A /* 239.xcdatamodel */ = {isa = PBXFileReference; lastKnownFileType = wrapper.xcdatamodel; path = 239.xcdatamodel; sourceTree = "<group>"; };
		14867D7F1E7AF4D2001D228A /* 151-many-to-many.xcdatamodel */ = {isa = PBXFileReference; lastKnownFileType = wrapper.xcdatamodel; path = "151-many-to-many.xcdatamodel"; sourceTree = "<group>"; };
		14867D811E7AF4D2001D228A /* Demo.xcdatamodel */ = {isa = PBXFileReference; lastKnownFileType = wrapper.xcdatamodel; path = Demo.xcdatamodel; sourceTree = "<group>"; };
		14867D831E7AF4D2001D228A /* 320.xcdatamodel */ = {isa = PBXFileReference; lastKnownFileType = wrapper.xcdatamodel; path = 320.xcdatamodel; sourceTree = "<group>"; };
		14867D851E7AF4D2001D228A /* 3ca82a0.xcdatamodel */ = {isa = PBXFileReference; lastKnownFileType = wrapper.xcdatamodel; path = 3ca82a0.xcdatamodel; sourceTree = "<group>"; };
		14867D871E7AF4D2001D228A /* 84.xcdatamodel */ = {isa = PBXFileReference; lastKnownFileType = wrapper.xcdatamodel; path = 84.xcdatamodel; sourceTree = "<group>"; };
		14867D891E7AF4D2001D228A /* Demo.xcdatamodel */ = {isa = PBXFileReference; lastKnownFileType = wrapper.xcdatamodel; path = Demo.xcdatamodel; sourceTree = "<group>"; };
		14867D8B1E7AF4D2001D228A /* Demo.xcdatamodel */ = {isa = PBXFileReference; lastKnownFileType = wrapper.xcdatamodel; path = Demo.xcdatamodel; sourceTree = "<group>"; };
		14867D8D1E7AF4D2001D228A /* Demo.xcdatamodel */ = {isa = PBXFileReference; lastKnownFileType = wrapper.xcdatamodel; path = Demo.xcdatamodel; sourceTree = "<group>"; };
		14867D8F1E7AF4D2001D228A /* Demo.xcdatamodel */ = {isa = PBXFileReference; lastKnownFileType = wrapper.xcdatamodel; path = Demo.xcdatamodel; sourceTree = "<group>"; };
		14867D911E7AF4D2001D228A /* Demo.xcdatamodel */ = {isa = PBXFileReference; lastKnownFileType = wrapper.xcdatamodel; path = Demo.xcdatamodel; sourceTree = "<group>"; };
		14867D931E7AF4D2001D228A /* Demo.xcdatamodel */ = {isa = PBXFileReference; lastKnownFileType = wrapper.xcdatamodel; path = Demo.xcdatamodel; sourceTree = "<group>"; };
		14867D951E7AF4D2001D228A /* Demo.xcdatamodel */ = {isa = PBXFileReference; lastKnownFileType = wrapper.xcdatamodel; path = Demo.xcdatamodel; sourceTree = "<group>"; };
		14867D971E7AF4D2001D228A /* Demo.xcdatamodel */ = {isa = PBXFileReference; lastKnownFileType = wrapper.xcdatamodel; path = Demo.xcdatamodel; sourceTree = "<group>"; };
		14867D991E7AF4D2001D228A /* Demo.xcdatamodel */ = {isa = PBXFileReference; lastKnownFileType = wrapper.xcdatamodel; path = Demo.xcdatamodel; sourceTree = "<group>"; };
		14867D9B1E7AF4D2001D228A /* Organizations.xcdatamodel */ = {isa = PBXFileReference; lastKnownFileType = wrapper.xcdatamodel; path = Organizations.xcdatamodel; sourceTree = "<group>"; };
		14867D9D1E7AF4D2001D228A /* Demo.xcdatamodel */ = {isa = PBXFileReference; lastKnownFileType = wrapper.xcdatamodel; path = Demo.xcdatamodel; sourceTree = "<group>"; };
		14867D9F1E7AF4D2001D228A /* Demo.xcdatamodel */ = {isa = PBXFileReference; lastKnownFileType = wrapper.xcdatamodel; path = Demo.xcdatamodel; sourceTree = "<group>"; };
		14867DA11E7AF4D2001D228A /* Demo.xcdatamodel */ = {isa = PBXFileReference; lastKnownFileType = wrapper.xcdatamodel; path = Demo.xcdatamodel; sourceTree = "<group>"; };
		14867DA31E7AF4D2001D228A /* Tests.xcdatamodel */ = {isa = PBXFileReference; lastKnownFileType = wrapper.xcdatamodel; path = Tests.xcdatamodel; sourceTree = "<group>"; };
		14867DA51E7AF4D2001D228A /* Demo.xcdatamodel */ = {isa = PBXFileReference; lastKnownFileType = wrapper.xcdatamodel; path = Demo.xcdatamodel; sourceTree = "<group>"; };
		14867DA71E7AF4D2001D228A /* Unique.xcdatamodel */ = {isa = PBXFileReference; lastKnownFileType = wrapper.xcdatamodel; path = Unique.xcdatamodel; sourceTree = "<group>"; };
		14867DA81E7AF4D2001D228A /* NSArray+SyncTests.swift */ = {isa = PBXFileReference; fileEncoding = 4; lastKnownFileType = sourcecode.swift; path = "NSArray+SyncTests.swift"; sourceTree = "<group>"; };
		14867DA91E7AF4D2001D228A /* NSEntityDescription+SyncTests.swift */ = {isa = PBXFileReference; fileEncoding = 4; lastKnownFileType = sourcecode.swift; path = "NSEntityDescription+SyncTests.swift"; sourceTree = "<group>"; };
		14867DAA1E7AF4D2001D228A /* NSManagedObject+SyncTests.swift */ = {isa = PBXFileReference; fileEncoding = 4; lastKnownFileType = sourcecode.swift; path = "NSManagedObject+SyncTests.swift"; sourceTree = "<group>"; };
		14867DAB1E7AF4D2001D228A /* NSManagedObjectContext+SyncTests.swift */ = {isa = PBXFileReference; fileEncoding = 4; lastKnownFileType = sourcecode.swift; path = "NSManagedObjectContext+SyncTests.swift"; sourceTree = "<group>"; };
		14867DAC1E7AF4D2001D228A /* NSPersistentContainerTests.swift */ = {isa = PBXFileReference; fileEncoding = 4; lastKnownFileType = sourcecode.swift; path = NSPersistentContainerTests.swift; sourceTree = "<group>"; };
		14867DAD1E7AF4D2001D228A /* SyncDelegateTests.swift */ = {isa = PBXFileReference; fileEncoding = 4; lastKnownFileType = sourcecode.swift; path = SyncDelegateTests.swift; sourceTree = "<group>"; };
		14867DAE1E7AF4D2001D228A /* SyncTests.swift */ = {isa = PBXFileReference; fileEncoding = 4; lastKnownFileType = sourcecode.swift; path = SyncTests.swift; sourceTree = "<group>"; };
		14867DAF1E7AF4D2001D228A /* UpdateTests.swift */ = {isa = PBXFileReference; fileEncoding = 4; lastKnownFileType = sourcecode.swift; path = UpdateTests.swift; sourceTree = "<group>"; };
		14867DD01E7AF4D2001D228A /* TestCheckTests.swift */ = {isa = PBXFileReference; fileEncoding = 4; lastKnownFileType = sourcecode.swift; path = TestCheckTests.swift; sourceTree = "<group>"; };
		14867DD21E7AF4D2001D228A /* JSON.swift */ = {isa = PBXFileReference; fileEncoding = 4; lastKnownFileType = sourcecode.swift; path = JSON.swift; sourceTree = "<group>"; };
		14975BE81DBC368B0024901A /* tvOSTests.xctest */ = {isa = PBXFileReference; explicitFileType = wrapper.cfbundle; includeInIndex = 0; path = tvOSTests.xctest; sourceTree = BUILT_PRODUCTS_DIR; };
		14975BF41DBC36960024901A /* macOSTests.xctest */ = {isa = PBXFileReference; explicitFileType = wrapper.cfbundle; includeInIndex = 0; path = macOSTests.xctest; sourceTree = BUILT_PRODUCTS_DIR; };
		149FF9E91E808C4400617A63 /* 113.xcdatamodel */ = {isa = PBXFileReference; lastKnownFileType = wrapper.xcdatamodel; path = 113.xcdatamodel; sourceTree = "<group>"; };
		149FF9ED1E808DFB00617A63 /* 375.json */ = {isa = PBXFileReference; fileEncoding = 4; lastKnownFileType = text.json; path = 375.json; sourceTree = "<group>"; };
		14AF6AFA1DFC3D88009E5BC4 /* Result.swift */ = {isa = PBXFileReference; fileEncoding = 4; lastKnownFileType = sourcecode.swift; path = Result.swift; sourceTree = "<group>"; };
		14C0AF811BD6D4230009ECBE /* CHANGELOG.md */ = {isa = PBXFileReference; lastKnownFileType = net.daringfireball.markdown; path = CHANGELOG.md; sourceTree = "<group>"; };
		14C0AF821BD6D4230009ECBE /* CONTRIBUTING.md */ = {isa = PBXFileReference; lastKnownFileType = net.daringfireball.markdown; path = CONTRIBUTING.md; sourceTree = "<group>"; };
		14C0AF831BD6D4230009ECBE /* README.md */ = {isa = PBXFileReference; lastKnownFileType = net.daringfireball.markdown; path = README.md; sourceTree = "<group>"; };
		14D5255E1E7C1EC30063909F /* Sync+NSManagedObjectContext.swift */ = {isa = PBXFileReference; fileEncoding = 4; lastKnownFileType = sourcecode.swift; path = "Sync+NSManagedObjectContext.swift"; sourceTree = "<group>"; };
		14D93BFE1E4E65C700DED595 /* NSDate+PropertyMapper.h */ = {isa = PBXFileReference; fileEncoding = 4; lastKnownFileType = sourcecode.c.h; path = "NSDate+PropertyMapper.h"; sourceTree = "<group>"; };
		14D93BFF1E4E65C700DED595 /* NSDate+PropertyMapper.m */ = {isa = PBXFileReference; fileEncoding = 4; lastKnownFileType = sourcecode.c.objc; path = "NSDate+PropertyMapper.m"; sourceTree = "<group>"; };
		14E652291E809A68000E7CC6 /* remote_key.json */ = {isa = PBXFileReference; fileEncoding = 4; lastKnownFileType = text.json; path = remote_key.json; sourceTree = "<group>"; };
		14E6523C1E809E9C000E7CC6 /* NSPropertyDescription+SyncTests.swift */ = {isa = PBXFileReference; fileEncoding = 4; lastKnownFileType = sourcecode.swift; path = "NSPropertyDescription+SyncTests.swift"; sourceTree = "<group>"; };
		14E93C431DBCCD2800E3304E /* Sync.h */ = {isa = PBXFileReference; fileEncoding = 4; lastKnownFileType = sourcecode.c.h; path = Sync.h; sourceTree = "<group>"; };
		1AFF18C91FE1F08800C4BC3D /* 457-products.json */ = {isa = PBXFileReference; fileEncoding = 4; lastKnownFileType = text.json; path = "457-products.json"; sourceTree = "<group>"; };
		1AFF18CA1FE1F08800C4BC3D /* 457-subcategories.json */ = {isa = PBXFileReference; fileEncoding = 4; lastKnownFileType = text.json; path = "457-subcategories.json"; sourceTree = "<group>"; };
		4458519C1E87BAF50025434E /* DictionaryTests.swift */ = {isa = PBXFileReference; fileEncoding = 4; lastKnownFileType = sourcecode.swift; path = DictionaryTests.swift; sourceTree = "<group>"; };
		4458519D1E87BAF50025434E /* ExportTests.swift */ = {isa = PBXFileReference; fileEncoding = 4; lastKnownFileType = sourcecode.swift; path = ExportTests.swift; sourceTree = "<group>"; };
		4458519E1E87BAF50025434E /* FillWithDictionaryTests.swift */ = {isa = PBXFileReference; fileEncoding = 4; lastKnownFileType = sourcecode.swift; path = FillWithDictionaryTests.swift; sourceTree = "<group>"; };
		4458519F1E87BAF50025434E /* HelperTests.m */ = {isa = PBXFileReference; fileEncoding = 4; lastKnownFileType = sourcecode.c.objc; path = HelperTests.m; sourceTree = "<group>"; };
		445851A21E87BAF50025434E /* hypbug.xcdatamodel */ = {isa = PBXFileReference; lastKnownFileType = wrapper.xcdatamodel; path = hypbug.xcdatamodel; sourceTree = "<group>"; };
		445851A41E87BAF50025434E /* Model.xcdatamodel */ = {isa = PBXFileReference; lastKnownFileType = wrapper.xcdatamodel; path = Model.xcdatamodel; sourceTree = "<group>"; };
		445851A61E87BAF50025434E /* Model.xcdatamodel */ = {isa = PBXFileReference; lastKnownFileType = wrapper.xcdatamodel; path = Model.xcdatamodel; sourceTree = "<group>"; };
		445851A81E87BAF50025434E /* hypbug.xcdatamodel */ = {isa = PBXFileReference; lastKnownFileType = wrapper.xcdatamodel; path = hypbug.xcdatamodel; sourceTree = "<group>"; };
		445851AA1E87BAF50025434E /* hypbug.xcdatamodel */ = {isa = PBXFileReference; lastKnownFileType = wrapper.xcdatamodel; path = hypbug.xcdatamodel; sourceTree = "<group>"; };
		445851AC1E87BAF50025434E /* smartworkout.xcdatamodel */ = {isa = PBXFileReference; lastKnownFileType = wrapper.xcdatamodel; path = smartworkout.xcdatamodel; sourceTree = "<group>"; };
		445851AE1E87BAF50025434E /* hypbug.xcdatamodel */ = {isa = PBXFileReference; lastKnownFileType = wrapper.xcdatamodel; path = hypbug.xcdatamodel; sourceTree = "<group>"; };
		445851B01E87BAF50025434E /* Model.xcdatamodel */ = {isa = PBXFileReference; lastKnownFileType = wrapper.xcdatamodel; path = Model.xcdatamodel; sourceTree = "<group>"; };
		445851B21E87BAF50025434E /* Ordered.xcdatamodel */ = {isa = PBXFileReference; lastKnownFileType = wrapper.xcdatamodel; path = Ordered.xcdatamodel; sourceTree = "<group>"; };
		445851B31E87BAF50025434E /* SyncDictionaryTests.m */ = {isa = PBXFileReference; fileEncoding = 4; lastKnownFileType = sourcecode.c.objc; path = SyncDictionaryTests.m; sourceTree = "<group>"; };
		445851B41E87BAF50025434E /* SyncFillWithDictionaryTests.m */ = {isa = PBXFileReference; fileEncoding = 4; lastKnownFileType = sourcecode.c.objc; path = SyncFillWithDictionaryTests.m; sourceTree = "<group>"; };
		445851B61E87BAF50025434E /* BadAPIValueTransformer.swift */ = {isa = PBXFileReference; fileEncoding = 4; lastKnownFileType = sourcecode.swift; path = BadAPIValueTransformer.swift; sourceTree = "<group>"; };
		445851B71E87BAF50025434E /* DateStringTransformer.h */ = {isa = PBXFileReference; fileEncoding = 4; lastKnownFileType = sourcecode.c.h; path = DateStringTransformer.h; sourceTree = "<group>"; };
		445851B81E87BAF50025434E /* DateStringTransformer.m */ = {isa = PBXFileReference; fileEncoding = 4; lastKnownFileType = sourcecode.c.objc; path = DateStringTransformer.m; sourceTree = "<group>"; };
		445851B91E87BAF50025434E /* SyncTestValueTransformer.h */ = {isa = PBXFileReference; fileEncoding = 4; lastKnownFileType = sourcecode.c.h; path = SyncTestValueTransformer.h; sourceTree = "<group>"; };
		445851BA1E87BAF50025434E /* SyncTestValueTransformer.m */ = {isa = PBXFileReference; fileEncoding = 4; lastKnownFileType = sourcecode.c.objc; path = SyncTestValueTransformer.m; sourceTree = "<group>"; };
		445851F21E87BB590025434E /* NSEntityDescription+PrimaryKey.h */ = {isa = PBXFileReference; fileEncoding = 4; lastKnownFileType = sourcecode.c.h; path = "NSEntityDescription+PrimaryKey.h"; sourceTree = "<group>"; };
		445851F31E87BB590025434E /* NSEntityDescription+PrimaryKey.m */ = {isa = PBXFileReference; fileEncoding = 4; lastKnownFileType = sourcecode.c.objc; path = "NSEntityDescription+PrimaryKey.m"; sourceTree = "<group>"; };
		445D3BB81D9F932C007F9E26 /* DataFilter.swift */ = {isa = PBXFileReference; fileEncoding = 4; lastKnownFileType = sourcecode.swift; path = DataFilter.swift; sourceTree = "<group>"; };
		447409291E87BA4E0035B8DC /* NSManagedObject+Export.swift */ = {isa = PBXFileReference; fileEncoding = 4; lastKnownFileType = sourcecode.swift; path = "NSManagedObject+Export.swift"; sourceTree = "<group>"; };
		4474092A1E87BA4E0035B8DC /* NSManagedObject+PropertyMapperHelpers.h */ = {isa = PBXFileReference; fileEncoding = 4; lastKnownFileType = sourcecode.c.h; path = "NSManagedObject+PropertyMapperHelpers.h"; sourceTree = "<group>"; };
		4474092B1E87BA4E0035B8DC /* NSManagedObject+PropertyMapperHelpers.m */ = {isa = PBXFileReference; fileEncoding = 4; lastKnownFileType = sourcecode.c.objc; path = "NSManagedObject+PropertyMapperHelpers.m"; sourceTree = "<group>"; };
		4474092C1E87BA4E0035B8DC /* PropertyMapper.h */ = {isa = PBXFileReference; fileEncoding = 4; lastKnownFileType = sourcecode.c.h; path = PropertyMapper.h; sourceTree = "<group>"; };
		4474092D1E87BA4E0035B8DC /* PropertyMapper.m */ = {isa = PBXFileReference; fileEncoding = 4; lastKnownFileType = sourcecode.c.objc; path = PropertyMapper.m; sourceTree = "<group>"; };
		448BE4981E8764FB009677E0 /* RemoteKey.xcdatamodel */ = {isa = PBXFileReference; lastKnownFileType = wrapper.xcdatamodel; path = RemoteKey.xcdatamodel; sourceTree = "<group>"; };
		4494AEA31FE5E1CD0064999E /* 457.xcdatamodel */ = {isa = PBXFileReference; lastKnownFileType = wrapper.xcdatamodel; path = 457.xcdatamodel; sourceTree = "<group>"; };
		44968BF51DA0021300E71A53 /* NSArray+Sync.swift */ = {isa = PBXFileReference; fileEncoding = 4; lastKnownFileType = sourcecode.swift; path = "NSArray+Sync.swift"; sourceTree = "<group>"; };
		44968BF61DA0021300E71A53 /* NSEntityDescription+Sync.swift */ = {isa = PBXFileReference; fileEncoding = 4; lastKnownFileType = sourcecode.swift; path = "NSEntityDescription+Sync.swift"; sourceTree = "<group>"; };
		44968BF71DA0021300E71A53 /* NSManagedObject+Sync.swift */ = {isa = PBXFileReference; fileEncoding = 4; lastKnownFileType = sourcecode.swift; path = "NSManagedObject+Sync.swift"; sourceTree = "<group>"; };
		44968BF81DA0021300E71A53 /* NSManagedObjectContext+Sync.swift */ = {isa = PBXFileReference; fileEncoding = 4; lastKnownFileType = sourcecode.swift; path = "NSManagedObjectContext+Sync.swift"; sourceTree = "<group>"; };
		44968BF91DA0021300E71A53 /* Sync.swift */ = {isa = PBXFileReference; fileEncoding = 4; lastKnownFileType = sourcecode.swift; path = Sync.swift; sourceTree = "<group>"; };
		449828031D9F8F2D00E2BCA3 /* TestCheck.swift */ = {isa = PBXFileReference; fileEncoding = 4; lastKnownFileType = sourcecode.swift; path = TestCheck.swift; sourceTree = "<group>"; };
		44B212EE1E87BCBD00C81949 /* InflectionsTests.m */ = {isa = PBXFileReference; fileEncoding = 4; lastKnownFileType = sourcecode.c.objc; path = InflectionsTests.m; sourceTree = "<group>"; };
		44B212F21E87BD5D00C81949 /* NSPropertyDescription+Sync.h */ = {isa = PBXFileReference; fileEncoding = 4; lastKnownFileType = sourcecode.c.h; path = "NSPropertyDescription+Sync.h"; sourceTree = "<group>"; };
		44B212F31E87BD5D00C81949 /* NSPropertyDescription+Sync.m */ = {isa = PBXFileReference; fileEncoding = 4; lastKnownFileType = sourcecode.c.objc; path = "NSPropertyDescription+Sync.m"; sourceTree = "<group>"; };
		44BBBC6D1F9F024E00590624 /* 412.xcdatamodel */ = {isa = PBXFileReference; lastKnownFileType = wrapper.xcdatamodel; path = 412.xcdatamodel; sourceTree = "<group>"; };
		44BBBC711F9F026100590624 /* 412.json */ = {isa = PBXFileReference; fileEncoding = 4; lastKnownFileType = text.json; path = 412.json; sourceTree = "<group>"; };
		44CFE67B1E87BBE60068185B /* PrimaryKeyTests.m */ = {isa = PBXFileReference; fileEncoding = 4; lastKnownFileType = sourcecode.c.objc; path = PrimaryKeyTests.m; sourceTree = "<group>"; };
		44CFE67D1E87BBE60068185B /* PrimaryKey.xcdatamodel */ = {isa = PBXFileReference; lastKnownFileType = wrapper.xcdatamodel; path = PrimaryKey.xcdatamodel; sourceTree = "<group>"; };
		44CFE6851E87BC650068185B /* Inflections.h */ = {isa = PBXFileReference; fileEncoding = 4; lastKnownFileType = sourcecode.c.h; path = Inflections.h; sourceTree = "<group>"; };
		44CFE6861E87BC650068185B /* Inflections.m */ = {isa = PBXFileReference; fileEncoding = 4; lastKnownFileType = sourcecode.c.objc; path = Inflections.m; sourceTree = "<group>"; };
		44E38ADF20059146003E896B /* 422OneToMany.xcdatamodel */ = {isa = PBXFileReference; lastKnownFileType = wrapper.xcdatamodel; path = 422OneToMany.xcdatamodel; sourceTree = "<group>"; };
		44E38AE42005927E003E896B /* 422ManyToMany.xcdatamodel */ = {isa = PBXFileReference; lastKnownFileType = wrapper.xcdatamodel; path = 422ManyToMany.xcdatamodel; sourceTree = "<group>"; };
		44E38AE62005927E003E896B /* 422OneToOne.xcdatamodel */ = {isa = PBXFileReference; lastKnownFileType = wrapper.xcdatamodel; path = 422OneToOne.xcdatamodel; sourceTree = "<group>"; };
		44E38AED2005E68C003E896B /* 422-one-to-many-update-option-update.json */ = {isa = PBXFileReference; fileEncoding = 4; lastKnownFileType = text.json; path = "422-one-to-many-update-option-update.json"; sourceTree = "<group>"; };
		44E38AEE2005E68C003E896B /* 422-one-to-many-delete-option-update.json */ = {isa = PBXFileReference; fileEncoding = 4; lastKnownFileType = text.json; path = "422-one-to-many-delete-option-update.json"; sourceTree = "<group>"; };
		44E38AEF2005E68C003E896B /* 422-one-to-many-delete-option-initial.json */ = {isa = PBXFileReference; fileEncoding = 4; lastKnownFileType = text.json; path = "422-one-to-many-delete-option-initial.json"; sourceTree = "<group>"; };
		44E38AF02005E68D003E896B /* 422-one-to-many-insert-option-initial.json */ = {isa = PBXFileReference; fileEncoding = 4; lastKnownFileType = text.json; path = "422-one-to-many-insert-option-initial.json"; sourceTree = "<group>"; };
		44E38AF12005E68D003E896B /* 422-one-to-many-insert-option-update.json */ = {isa = PBXFileReference; fileEncoding = 4; lastKnownFileType = text.json; path = "422-one-to-many-insert-option-update.json"; sourceTree = "<group>"; };
		44E38AF22005E68D003E896B /* 422-one-to-many-update-option-initial.json */ = {isa = PBXFileReference; fileEncoding = 4; lastKnownFileType = text.json; path = "422-one-to-many-update-option-initial.json"; sourceTree = "<group>"; };
		44E38B052005EE6F003E896B /* 422-many-to-many-insert-option-initial.json */ = {isa = PBXFileReference; fileEncoding = 4; lastKnownFileType = text.json; path = "422-many-to-many-insert-option-initial.json"; sourceTree = "<group>"; };
		44E38B062005EE6F003E896B /* 422-many-to-many-insert-option-update.json */ = {isa = PBXFileReference; fileEncoding = 4; lastKnownFileType = text.json; path = "422-many-to-many-insert-option-update.json"; sourceTree = "<group>"; };
		44E38B072005EE6F003E896B /* 422-many-to-many-update-option-initial.json */ = {isa = PBXFileReference; fileEncoding = 4; lastKnownFileType = text.json; path = "422-many-to-many-update-option-initial.json"; sourceTree = "<group>"; };
		44E38B082005EE6F003E896B /* 422-many-to-many-delete-option-update.json */ = {isa = PBXFileReference; fileEncoding = 4; lastKnownFileType = text.json; path = "422-many-to-many-delete-option-update.json"; sourceTree = "<group>"; };
		44E38B092005EE70003E896B /* 422-many-to-many-update-option-update.json */ = {isa = PBXFileReference; fileEncoding = 4; lastKnownFileType = text.json; path = "422-many-to-many-update-option-update.json"; sourceTree = "<group>"; };
		44E38B0A2005EE70003E896B /* 422-many-to-many-delete-option-initial.json */ = {isa = PBXFileReference; fileEncoding = 4; lastKnownFileType = text.json; path = "422-many-to-many-delete-option-initial.json"; sourceTree = "<group>"; };
		44E38B1D2005EEB1003E896B /* 422-one-to-one-update-option-initial.json */ = {isa = PBXFileReference; fileEncoding = 4; lastKnownFileType = text.json; path = "422-one-to-one-update-option-initial.json"; sourceTree = "<group>"; };
		44E38B1E2005EEB1003E896B /* 422-one-to-one-update-option-update.json */ = {isa = PBXFileReference; fileEncoding = 4; lastKnownFileType = text.json; path = "422-one-to-one-update-option-update.json"; sourceTree = "<group>"; };
		44E38B1F2005EEB1003E896B /* 422-one-to-one-insert-option-update.json */ = {isa = PBXFileReference; fileEncoding = 4; lastKnownFileType = text.json; path = "422-one-to-one-insert-option-update.json"; sourceTree = "<group>"; };
		44E38B202005EEB2003E896B /* 422-one-to-one-delete-option-initial.json */ = {isa = PBXFileReference; fileEncoding = 4; lastKnownFileType = text.json; path = "422-one-to-one-delete-option-initial.json"; sourceTree = "<group>"; };
		44E38B212005EEB2003E896B /* 422-one-to-one-delete-option-update.json */ = {isa = PBXFileReference; fileEncoding = 4; lastKnownFileType = text.json; path = "422-one-to-one-delete-option-update.json"; sourceTree = "<group>"; };
		44E38B222005EEB2003E896B /* 422-one-to-one-insert-option-initial.json */ = {isa = PBXFileReference; fileEncoding = 4; lastKnownFileType = text.json; path = "422-one-to-one-insert-option-initial.json"; sourceTree = "<group>"; };
		CC9493F01F375251002167B4 /* 417.json */ = {isa = PBXFileReference; fileEncoding = 4; lastKnownFileType = text.json; path = 417.json; sourceTree = "<group>"; };
		CC9493F51F375517002167B4 /* 375-to-one.xcdatamodel */ = {isa = PBXFileReference; lastKnownFileType = wrapper.xcdatamodel; path = "375-to-one.xcdatamodel"; sourceTree = "<group>"; };
		CC9493FD1F3755AD002167B4 /* 375-to-one.json */ = {isa = PBXFileReference; fileEncoding = 4; lastKnownFileType = text.json; path = "375-to-one.json"; sourceTree = "<group>"; };
		CC9494031F3784EB002167B4 /* 375-to-many-series.json */ = {isa = PBXFileReference; fileEncoding = 4; lastKnownFileType = text.json; path = "375-to-many-series.json"; sourceTree = "<group>"; };
		CC94940F1F37857F002167B4 /* 375-to-many-speeches.json */ = {isa = PBXFileReference; fileEncoding = 4; lastKnownFileType = text.json; path = "375-to-many-speeches.json"; sourceTree = "<group>"; };
		CC9494131F379401002167B4 /* 375-to-one-speeches.json */ = {isa = PBXFileReference; fileEncoding = 4; lastKnownFileType = text.json; path = "375-to-one-speeches.json"; sourceTree = "<group>"; };
		CC9494171F379BE1002167B4 /* 373.json */ = {isa = PBXFileReference; fileEncoding = 4; lastKnownFileType = text.json; path = 373.json; sourceTree = "<group>"; };
		E47FF6201F0002A3004A923A /* Sync+ObjC.swift */ = {isa = PBXFileReference; fileEncoding = 4; lastKnownFileType = sourcecode.swift; path = "Sync+ObjC.swift"; sourceTree = "<group>"; };
/* End PBXFileReference section */

/* Begin PBXFrameworksBuildPhase section */
		14241E6D1DBC39520042ED81 /* Frameworks */ = {
			isa = PBXFrameworksBuildPhase;
			buildActionMask = 2147483647;
			files = (
			);
			runOnlyForDeploymentPostprocessing = 0;
		};
		14241E7A1DBC39600042ED81 /* Frameworks */ = {
			isa = PBXFrameworksBuildPhase;
			buildActionMask = 2147483647;
			files = (
			);
			runOnlyForDeploymentPostprocessing = 0;
		};
		14241E871DBC39690042ED81 /* Frameworks */ = {
			isa = PBXFrameworksBuildPhase;
			buildActionMask = 2147483647;
			files = (
			);
			runOnlyForDeploymentPostprocessing = 0;
		};
		14241E941DBC39730042ED81 /* Frameworks */ = {
			isa = PBXFrameworksBuildPhase;
			buildActionMask = 2147483647;
			files = (
			);
			runOnlyForDeploymentPostprocessing = 0;
		};
		146D72A91AB782920058798C /* Frameworks */ = {
			isa = PBXFrameworksBuildPhase;
			buildActionMask = 2147483647;
			files = (
				14E2F0F31E7AE12200DF1776 /* Sync.framework in Frameworks */,
			);
			runOnlyForDeploymentPostprocessing = 0;
		};
		14975BE51DBC368B0024901A /* Frameworks */ = {
			isa = PBXFrameworksBuildPhase;
			buildActionMask = 2147483647;
			files = (
				14E2F0A21E7ADE1400DF1776 /* Sync.framework in Frameworks */,
			);
			runOnlyForDeploymentPostprocessing = 0;
		};
		14975BF11DBC36960024901A /* Frameworks */ = {
			isa = PBXFrameworksBuildPhase;
			buildActionMask = 2147483647;
			files = (
				14E2F0A11E7ADE0E00DF1776 /* Sync.framework in Frameworks */,
			);
			runOnlyForDeploymentPostprocessing = 0;
		};
/* End PBXFrameworksBuildPhase section */

/* Begin PBXGroup section */
		1425D59A1CC65BEB00EC49D4 /* Source */ = {
			isa = PBXGroup;
			children = (
				445D3BB71D9F932C007F9E26 /* DataFilter */,
				1467388A1E7ADBA700913C8E /* DataStack */,
				14D93BFD1E4E65C700DED595 /* DateParser */,
				44CFE6841E87BC650068185B /* Inflections */,
				445851F11E87BB590025434E /* PrimaryKey */,
				447409281E87BA4E0035B8DC /* PropertyMapper */,
				44968BF41DA0021300E71A53 /* Sync */,
				14E93C431DBCCD2800E3304E /* Sync.h */,
				449828021D9F8F2D00E2BCA3 /* TestCheck */,
			);
			path = Source;
			sourceTree = "<group>";
		};
		1467388A1E7ADBA700913C8E /* DataStack */ = {
			isa = PBXGroup;
			children = (
				1467388B1E7ADBA700913C8E /* DataStack.swift */,
			);
			path = DataStack;
			sourceTree = "<group>";
		};
		146D728A1AB782920058798C = {
			isa = PBXGroup;
			children = (
				1425D59A1CC65BEB00EC49D4 /* Source */,
				14C136501AB7849300B7B07A /* Metadata */,
				146D72AF1AB782920058798C /* Tests */,
				146D72941AB782920058798C /* Products */,
				515545DD1958EE5C50CA007A /* Frameworks */,
			);
			indentWidth = 4;
			sourceTree = "<group>";
			tabWidth = 4;
		};
		146D72941AB782920058798C /* Products */ = {
			isa = PBXGroup;
			children = (
				146D72AC1AB782920058798C /* iOSTests.xctest */,
				14975BE81DBC368B0024901A /* tvOSTests.xctest */,
				14975BF41DBC36960024901A /* macOSTests.xctest */,
				14241E711DBC39520042ED81 /* Sync.framework */,
				14241E7E1DBC39600042ED81 /* Sync.framework */,
				14241E8B1DBC39690042ED81 /* Sync.framework */,
				14241E981DBC39730042ED81 /* Sync.framework */,
			);
			name = Products;
			sourceTree = "<group>";
		};
		146D72AF1AB782920058798C /* Tests */ = {
			isa = PBXGroup;
			children = (
				14867D001E7AF4D1001D228A /* DataFilter */,
				14867D0B1E7AF4D2001D228A /* DataStack */,
				14867D111E7AF4D2001D228A /* DateParser */,
				44B212ED1E87BCBD00C81949 /* Inflections */,
				44CFE67A1E87BBE60068185B /* PrimaryKey */,
				4458519B1E87BAF50025434E /* PropertyMapper */,
				146D72B01AB782920058798C /* Supporting Files */,
				14867D191E7AF4D2001D228A /* Sync */,
				14867DCF1E7AF4D2001D228A /* TestCheck */,
				14867DD11E7AF4D2001D228A /* Vendor */,
			);
			path = Tests;
			sourceTree = "<group>";
		};
		146D72B01AB782920058798C /* Supporting Files */ = {
			isa = PBXGroup;
			children = (
				146D72B11AB782920058798C /* Info.plist */,
			);
			name = "Supporting Files";
			sourceTree = "<group>";
		};
		14867D001E7AF4D1001D228A /* DataFilter */ = {
			isa = PBXGroup;
			children = (
				14867D011E7AF4D1001D228A /* DataFilter.xcdatamodeld */,
				14867D031E7AF4D1001D228A /* DataFilterTests.swift */,
				14867D041E7AF4D1001D228A /* note.json */,
				14867D051E7AF4D1001D228A /* simple.json */,
				14867D061E7AF4D1001D228A /* users-with-nil.json */,
				14867D071E7AF4D1001D228A /* users-with-null.json */,
				14867D081E7AF4D1001D228A /* users.json */,
				14867D091E7AF4D1001D228A /* users2.json */,
				14867D0A1E7AF4D2001D228A /* users3.json */,
			);
			path = DataFilter;
			sourceTree = "<group>";
		};
		14867D0B1E7AF4D2001D228A /* DataStack */ = {
			isa = PBXGroup;
			children = (
				14867D0C1E7AF4D2001D228A /* LightweightMigrationModel.xcdatamodel */,
				14867D0D1E7AF4D2001D228A /* ModelGroup.xcdatamodeld */,
				14867D0F1E7AF4D2001D228A /* SimpleModel.xcdatamodel */,
				14867D101E7AF4D2001D228A /* Tests.swift */,
			);
			path = DataStack;
			sourceTree = "<group>";
		};
		14867D111E7AF4D2001D228A /* DateParser */ = {
			isa = PBXGroup;
			children = (
				14867D121E7AF4D2001D228A /* DateTests.swift */,
			);
			path = DateParser;
			sourceTree = "<group>";
		};
		14867D191E7AF4D2001D228A /* Sync */ = {
			isa = PBXGroup;
			children = (
				14867D1A1E7AF4D2001D228A /* DeleteTests.swift */,
				14867D1B1E7AF4D2001D228A /* FetchTests.swift */,
				14867D1E1E7AF4D2001D228A /* InsertOrUpdateTests.swift */,
				14867DA81E7AF4D2001D228A /* NSArray+SyncTests.swift */,
				14867DA91E7AF4D2001D228A /* NSEntityDescription+SyncTests.swift */,
				14867DAA1E7AF4D2001D228A /* NSManagedObject+SyncTests.swift */,
				14867DAB1E7AF4D2001D228A /* NSManagedObjectContext+SyncTests.swift */,
				14867DAC1E7AF4D2001D228A /* NSPersistentContainerTests.swift */,
				14E6523C1E809E9C000E7CC6 /* NSPropertyDescription+SyncTests.swift */,
				14867DAD1E7AF4D2001D228A /* SyncDelegateTests.swift */,
				14867DAE1E7AF4D2001D228A /* SyncTests.swift */,
				14867DAF1E7AF4D2001D228A /* UpdateTests.swift */,
				14867D1C1E7AF4D2001D228A /* Helpers */,
				14867D1F1E7AF4D2001D228A /* JSONs */,
				14867D5D1E7AF4D2001D228A /* Models */,
			);
			path = Sync;
			sourceTree = "<group>";
		};
		14867D1C1E7AF4D2001D228A /* Helpers */ = {
			isa = PBXGroup;
			children = (
				14867D1D1E7AF4D2001D228A /* Helper.swift */,
			);
			path = Helpers;
			sourceTree = "<group>";
		};
		14867D1F1E7AF4D2001D228A /* JSONs */ = {
			isa = PBXGroup;
			children = (
				14867D341E7AF4D2001D228A /* 3ca82a0.json */,
				14867D201E7AF4D2001D228A /* 151-many-to-many-notes-update.json */,
				14867D211E7AF4D2001D228A /* 151-many-to-many-notes.json */,
				14867D221E7AF4D2001D228A /* 151-many-to-many-tags.json */,
				14867D231E7AF4D2001D228A /* 151-to-many-notes.json */,
				14867D241E7AF4D2001D228A /* 151-to-many-users-update.json */,
				14867D251E7AF4D2001D228A /* 151-to-many-users.json */,
				14867D261E7AF4D2001D228A /* 157-cities.json */,
				14867D271E7AF4D2001D228A /* 157-locations-update.json */,
				14867D281E7AF4D2001D228A /* 157-locations.json */,
				14867D291E7AF4D2001D228A /* 225-a-empty.json */,
				14867D2A1E7AF4D2001D228A /* 225-a-null.json */,
				14867D2B1E7AF4D2001D228A /* 225-a-replaced.json */,
				14867D2C1E7AF4D2001D228A /* 225-a.json */,
				14867D2D1E7AF4D2001D228A /* 233.json */,
				14867D2E1E7AF4D2001D228A /* 237.json */,
				14867D2F1E7AF4D2001D228A /* 265.json */,
				14867D301E7AF4D2001D228A /* 277.json */,
				14867D311E7AF4D2001D228A /* 280.json */,
				14867D321E7AF4D2001D228A /* 283.json */,
				14867D331E7AF4D2001D228A /* 320.json */,
				CC9494171F379BE1002167B4 /* 373.json */,
				CC9494031F3784EB002167B4 /* 375-to-many-series.json */,
				CC94940F1F37857F002167B4 /* 375-to-many-speeches.json */,
				CC9494131F379401002167B4 /* 375-to-one-speeches.json */,
				CC9493FD1F3755AD002167B4 /* 375-to-one.json */,
				149FF9ED1E808DFB00617A63 /* 375.json */,
				44BBBC711F9F026100590624 /* 412.json */,
				CC9493F01F375251002167B4 /* 417.json */,
<<<<<<< HEAD
				1AFF18C91FE1F08800C4BC3D /* 457-products.json */,
				1AFF18CA1FE1F08800C4BC3D /* 457-subcategories.json */,
=======
				44E38AEF2005E68C003E896B /* 422-one-to-many-delete-option-initial.json */,
				44E38AEE2005E68C003E896B /* 422-one-to-many-delete-option-update.json */,
				44E38AF02005E68D003E896B /* 422-one-to-many-insert-option-initial.json */,
				44E38AF12005E68D003E896B /* 422-one-to-many-insert-option-update.json */,
				44E38AF22005E68D003E896B /* 422-one-to-many-update-option-initial.json */,
				44E38AED2005E68C003E896B /* 422-one-to-many-update-option-update.json */,
				44E38B0A2005EE70003E896B /* 422-many-to-many-delete-option-initial.json */,
				44E38B082005EE6F003E896B /* 422-many-to-many-delete-option-update.json */,
				44E38B052005EE6F003E896B /* 422-many-to-many-insert-option-initial.json */,
				44E38B062005EE6F003E896B /* 422-many-to-many-insert-option-update.json */,
				44E38B072005EE6F003E896B /* 422-many-to-many-update-option-initial.json */,
				44E38B092005EE70003E896B /* 422-many-to-many-update-option-update.json */,
				44E38B202005EEB2003E896B /* 422-one-to-one-delete-option-initial.json */,
				44E38B212005EEB2003E896B /* 422-one-to-one-delete-option-update.json */,
				44E38B222005EEB2003E896B /* 422-one-to-one-insert-option-initial.json */,
				44E38B1F2005EEB1003E896B /* 422-one-to-one-insert-option-update.json */,
				44E38B1D2005EEB1003E896B /* 422-one-to-one-update-option-initial.json */,
				44E38B1E2005EEB1003E896B /* 422-one-to-one-update-option-update.json */,
>>>>>>> 921278da
				14867D351E7AF4D2001D228A /* bug-113-comments-no-id.json */,
				14867D361E7AF4D2001D228A /* bug-113-custom_relationship_key_to_one.json */,
				14867D371E7AF4D2001D228A /* bug-113-stories-comments-no-ids.json */,
				14867D381E7AF4D2001D228A /* bug-125-light.json */,
				14867D391E7AF4D2001D228A /* bug-125.json */,
				14867D3A1E7AF4D2001D228A /* bug-179-places.json */,
				14867D3B1E7AF4D2001D228A /* bug-179-routes.json */,
				14867D3C1E7AF4D2001D228A /* bug-202-a.json */,
				14867D3D1E7AF4D2001D228A /* bug-202-b.json */,
				14867D3E1E7AF4D2001D228A /* bug-239.json */,
				14867D3F1E7AF4D2001D228A /* bug-254.json */,
				14867D401E7AF4D2001D228A /* bug-257.json */,
				14867D411E7AF4D2001D228A /* bug-number-84.json */,
				14867D421E7AF4D2001D228A /* camelcase.json */,
				14867D431E7AF4D2001D228A /* comments-no-id.json */,
				14867D441E7AF4D2001D228A /* custom_relationship_key_to_many.json */,
				14867D451E7AF4D2001D228A /* custom_relationship_key_to_one.json */,
				14867D461E7AF4D2001D228A /* id.json */,
				14867D471E7AF4D2001D228A /* images.json */,
				14867D481E7AF4D2001D228A /* markets_items.json */,
				14867D491E7AF4D2001D228A /* notes_for_user_a.json */,
				14867D4B1E7AF4D2001D228A /* notes_with_user_id_custom.json */,
				14867D4A1E7AF4D2001D228A /* notes_with_user_id.json */,
				14867D4D1E7AF4D2001D228A /* numbers_in_collection.json */,
				14867D4C1E7AF4D2001D228A /* numbers.json */,
				14867D4E1E7AF4D2001D228A /* operation-types-users-a.json */,
				14867D4F1E7AF4D2001D228A /* operation-types-users-b.json */,
				14867D501E7AF4D2001D228A /* organizations-tree.json */,
				14867D511E7AF4D2001D228A /* patients.json */,
				14E652291E809A68000E7CC6 /* remote_key.json */,
				14867D521E7AF4D2001D228A /* stories-comments-no-ids.json */,
				14867D531E7AF4D2001D228A /* story-summarize.json */,
				14867D541E7AF4D2001D228A /* tagged_notes.json */,
				14867D551E7AF4D2001D228A /* to-one-camelcase.json */,
				14867D561E7AF4D2001D228A /* to-one-snakecase.json */,
				14867D571E7AF4D2001D228A /* unique.json */,
				14867D581E7AF4D2001D228A /* users_a.json */,
				14867D591E7AF4D2001D228A /* users_b.json */,
				14867D5A1E7AF4D2001D228A /* users_c.json */,
				14867D5B1E7AF4D2001D228A /* users_company.json */,
				14867D5C1E7AF4D2001D228A /* users_notes.json */,
			);
			path = JSONs;
			sourceTree = "<group>";
		};
		14867D5D1E7AF4D2001D228A /* Models */ = {
			isa = PBXGroup;
			children = (
				14867D841E7AF4D2001D228A /* 3ca82a0.xcdatamodeld */,
				14867D861E7AF4D2001D228A /* 84.xcdatamodeld */,
				14867D5E1E7AF4D2001D228A /* 113.xcdatamodeld */,
				14867D601E7AF4D2001D228A /* 125.xcdatamodeld */,
				14867D621E7AF4D2001D228A /* 151-many-to-many.xcdatamodeld */,
				14867D641E7AF4D2001D228A /* 151-ordered-many-to-many.xcdatamodeld */,
				14867D661E7AF4D2001D228A /* 151-ordered-to-many.xcdatamodeld */,
				14867D681E7AF4D2001D228A /* 151-to-many.xcdatamodeld */,
				14867D6A1E7AF4D2001D228A /* 157.xcdatamodeld */,
				14867D6C1E7AF4D2001D228A /* 179.xcdatamodeld */,
				14867D6E1E7AF4D2001D228A /* 202.xcdatamodeld */,
				14867D701E7AF4D2001D228A /* 225.xcdatamodeld */,
				14867D721E7AF4D2001D228A /* 233.xcdatamodeld */,
				14867D741E7AF4D2001D228A /* 239.xcdatamodeld */,
				14867D761E7AF4D2001D228A /* 254.xcdatamodeld */,
				14867D781E7AF4D2001D228A /* 257.xcdatamodeld */,
				14867D7A1E7AF4D2001D228A /* 265.xcdatamodeld */,
				14867D7C1E7AF4D2001D228A /* 277.xcdatamodeld */,
				14867D7E1E7AF4D2001D228A /* 280.xcdatamodeld */,
				14867D801E7AF4D2001D228A /* 283.xcdatamodeld */,
				14867D821E7AF4D2001D228A /* 320.xcdatamodeld */,
				CC9493F41F375517002167B4 /* 375-to-one.xcdatamodeld */,
				149FF9E81E808C4400617A63 /* 375.xcdatamodeld */,
				44BBBC6C1F9F024E00590624 /* 412.xcdatamodeld */,
<<<<<<< HEAD
				4494AEA21FE5E1CD0064999E /* 457.xcdatamodeld */,
=======
				44E38AE32005927E003E896B /* 422ManyToMany.xcdatamodeld */,
				44E38ADE20059146003E896B /* 422OneToMany.xcdatamodeld */,
				44E38AE52005927E003E896B /* 422OneToOne.xcdatamodeld */,
>>>>>>> 921278da
				14867D881E7AF4D2001D228A /* Camelcase.xcdatamodeld */,
				14867D8A1E7AF4D2001D228A /* Contacts.xcdatamodeld */,
				14867D8C1E7AF4D2001D228A /* CustomRelationshipKey.xcdatamodeld */,
				14867D8E1E7AF4D2001D228A /* id.xcdatamodeld */,
				14867D901E7AF4D2001D228A /* InsertObjectsInParent.xcdatamodeld */,
				14867D921E7AF4D2001D228A /* Markets.xcdatamodeld */,
				14867D941E7AF4D2001D228A /* Notes.xcdatamodeld */,
				14867D961E7AF4D2001D228A /* NotesB.xcdatamodeld */,
				14867D981E7AF4D2001D228A /* OrderedSocial.xcdatamodeld */,
				14867D9A1E7AF4D2001D228A /* Organizations.xcdatamodeld */,
				14867D9C1E7AF4D2001D228A /* Patients.xcdatamodeld */,
				14867D9E1E7AF4D2001D228A /* Recursive.xcdatamodeld */,
				448BE4971E8764FB009677E0 /* RemoteKey.xcdatamodeld */,
				14867DA01E7AF4D2001D228A /* Social.xcdatamodeld */,
				14867DA21E7AF4D2001D228A /* Tests.xcdatamodeld */,
				14867DA41E7AF4D2001D228A /* ToOne.xcdatamodeld */,
				14867DA61E7AF4D2001D228A /* Unique.xcdatamodeld */,
			);
			path = Models;
			sourceTree = "<group>";
		};
		14867DCF1E7AF4D2001D228A /* TestCheck */ = {
			isa = PBXGroup;
			children = (
				14867DD01E7AF4D2001D228A /* TestCheckTests.swift */,
			);
			path = TestCheck;
			sourceTree = "<group>";
		};
		14867DD11E7AF4D2001D228A /* Vendor */ = {
			isa = PBXGroup;
			children = (
				14867DD21E7AF4D2001D228A /* JSON.swift */,
			);
			path = Vendor;
			sourceTree = "<group>";
		};
		14C136501AB7849300B7B07A /* Metadata */ = {
			isa = PBXGroup;
			children = (
				14241EC01DBC3AAA0042ED81 /* Info.plist */,
				14C0AF811BD6D4230009ECBE /* CHANGELOG.md */,
				14C0AF821BD6D4230009ECBE /* CONTRIBUTING.md */,
				14C0AF831BD6D4230009ECBE /* README.md */,
			);
			name = Metadata;
			sourceTree = "<group>";
		};
		14D93BFD1E4E65C700DED595 /* DateParser */ = {
			isa = PBXGroup;
			children = (
				14D93BFE1E4E65C700DED595 /* NSDate+PropertyMapper.h */,
				14D93BFF1E4E65C700DED595 /* NSDate+PropertyMapper.m */,
			);
			path = DateParser;
			sourceTree = "<group>";
		};
		4458519B1E87BAF50025434E /* PropertyMapper */ = {
			isa = PBXGroup;
			children = (
				4458519C1E87BAF50025434E /* DictionaryTests.swift */,
				4458519D1E87BAF50025434E /* ExportTests.swift */,
				4458519E1E87BAF50025434E /* FillWithDictionaryTests.swift */,
				4458519F1E87BAF50025434E /* HelperTests.m */,
				445851A01E87BAF50025434E /* Models */,
				445851B31E87BAF50025434E /* SyncDictionaryTests.m */,
				445851B41E87BAF50025434E /* SyncFillWithDictionaryTests.m */,
				445851B51E87BAF50025434E /* Transformers */,
			);
			path = PropertyMapper;
			sourceTree = "<group>";
		};
		445851A01E87BAF50025434E /* Models */ = {
			isa = PBXGroup;
			children = (
				445851A11E87BAF50025434E /* 112.xcdatamodeld */,
				445851A31E87BAF50025434E /* 121.xcdatamodeld */,
				445851A51E87BAF50025434E /* 123.xcdatamodeld */,
				445851A71E87BAF50025434E /* 129.xcdatamodeld */,
				445851A91E87BAF50025434E /* 137.xcdatamodeld */,
				445851AB1E87BAF50025434E /* 140.xcdatamodeld */,
				445851AD1E87BAF50025434E /* 142.xcdatamodeld */,
				445851AF1E87BAF50025434E /* Model.xcdatamodeld */,
				445851B11E87BAF50025434E /* Ordered.xcdatamodeld */,
			);
			path = Models;
			sourceTree = "<group>";
		};
		445851B51E87BAF50025434E /* Transformers */ = {
			isa = PBXGroup;
			children = (
				445851B61E87BAF50025434E /* BadAPIValueTransformer.swift */,
				445851B71E87BAF50025434E /* DateStringTransformer.h */,
				445851B81E87BAF50025434E /* DateStringTransformer.m */,
				445851B91E87BAF50025434E /* SyncTestValueTransformer.h */,
				445851BA1E87BAF50025434E /* SyncTestValueTransformer.m */,
			);
			path = Transformers;
			sourceTree = "<group>";
		};
		445851F11E87BB590025434E /* PrimaryKey */ = {
			isa = PBXGroup;
			children = (
				445851F21E87BB590025434E /* NSEntityDescription+PrimaryKey.h */,
				445851F31E87BB590025434E /* NSEntityDescription+PrimaryKey.m */,
			);
			path = PrimaryKey;
			sourceTree = "<group>";
		};
		445D3BB71D9F932C007F9E26 /* DataFilter */ = {
			isa = PBXGroup;
			children = (
				445D3BB81D9F932C007F9E26 /* DataFilter.swift */,
			);
			path = DataFilter;
			sourceTree = "<group>";
		};
		447409281E87BA4E0035B8DC /* PropertyMapper */ = {
			isa = PBXGroup;
			children = (
				447409291E87BA4E0035B8DC /* NSManagedObject+Export.swift */,
				4474092A1E87BA4E0035B8DC /* NSManagedObject+PropertyMapperHelpers.h */,
				4474092B1E87BA4E0035B8DC /* NSManagedObject+PropertyMapperHelpers.m */,
				4474092C1E87BA4E0035B8DC /* PropertyMapper.h */,
				4474092D1E87BA4E0035B8DC /* PropertyMapper.m */,
			);
			path = PropertyMapper;
			sourceTree = "<group>";
		};
		44968BF41DA0021300E71A53 /* Sync */ = {
			isa = PBXGroup;
			children = (
				44968BF51DA0021300E71A53 /* NSArray+Sync.swift */,
				44968BF61DA0021300E71A53 /* NSEntityDescription+Sync.swift */,
				44968BF71DA0021300E71A53 /* NSManagedObject+Sync.swift */,
				44968BF81DA0021300E71A53 /* NSManagedObjectContext+Sync.swift */,
				44B212F21E87BD5D00C81949 /* NSPropertyDescription+Sync.h */,
				44B212F31E87BD5D00C81949 /* NSPropertyDescription+Sync.m */,
				14AF6AFA1DFC3D88009E5BC4 /* Result.swift */,
				44968BF91DA0021300E71A53 /* Sync.swift */,
				142CD2A31DEF39AE002FDABE /* Sync+DataStack.swift */,
				14549A0A1E7C2E1000A77F2E /* Sync+Helpers.swift */,
				14D5255E1E7C1EC30063909F /* Sync+NSManagedObjectContext.swift */,
				142CD2AC1DEF3A01002FDABE /* Sync+NSPersistentContainer.swift */,
				E47FF6201F0002A3004A923A /* Sync+ObjC.swift */,
			);
			path = Sync;
			sourceTree = "<group>";
		};
		449828021D9F8F2D00E2BCA3 /* TestCheck */ = {
			isa = PBXGroup;
			children = (
				449828031D9F8F2D00E2BCA3 /* TestCheck.swift */,
			);
			path = TestCheck;
			sourceTree = "<group>";
		};
		44B212ED1E87BCBD00C81949 /* Inflections */ = {
			isa = PBXGroup;
			children = (
				44B212EE1E87BCBD00C81949 /* InflectionsTests.m */,
			);
			path = Inflections;
			sourceTree = "<group>";
		};
		44CFE67A1E87BBE60068185B /* PrimaryKey */ = {
			isa = PBXGroup;
			children = (
				44CFE67B1E87BBE60068185B /* PrimaryKeyTests.m */,
				44CFE67C1E87BBE60068185B /* PrimaryKey.xcdatamodeld */,
			);
			path = PrimaryKey;
			sourceTree = "<group>";
		};
		44CFE6841E87BC650068185B /* Inflections */ = {
			isa = PBXGroup;
			children = (
				44CFE6851E87BC650068185B /* Inflections.h */,
				44CFE6861E87BC650068185B /* Inflections.m */,
			);
			path = Inflections;
			sourceTree = "<group>";
		};
		515545DD1958EE5C50CA007A /* Frameworks */ = {
			isa = PBXGroup;
			children = (
			);
			name = Frameworks;
			sourceTree = "<group>";
		};
/* End PBXGroup section */

/* Begin PBXHeadersBuildPhase section */
		14241E6E1DBC39520042ED81 /* Headers */ = {
			isa = PBXHeadersBuildPhase;
			buildActionMask = 2147483647;
			files = (
				14D93C0B1E4E65C700DED595 /* NSDate+PropertyMapper.h in Headers */,
				14E93C441DBCCD2800E3304E /* Sync.h in Headers */,
				14D93C481E4E67A200DED595 /* Sync.swift in Headers */,
				14D93C491E4E67A200DED595 /* Sync+DataStack.swift in Headers */,
				14D93C4A1E4E67A200DED595 /* Sync+NSPersistentContainer.swift in Headers */,
				14D93C4B1E4E67A200DED595 /* NSArray+Sync.swift in Headers */,
				14D93C4C1E4E67A200DED595 /* NSEntityDescription+Sync.swift in Headers */,
				14D93C4D1E4E67A200DED595 /* NSManagedObject+Sync.swift in Headers */,
				4474093B1E87BA4E0035B8DC /* PropertyMapper.h in Headers */,
				447409331E87BA4E0035B8DC /* NSManagedObject+PropertyMapperHelpers.h in Headers */,
				14D93C4E1E4E67A200DED595 /* NSManagedObjectContext+Sync.swift in Headers */,
				14D93C4F1E4E67A200DED595 /* Result.swift in Headers */,
				44CFE6871E87BC650068185B /* Inflections.h in Headers */,
				445851F41E87BB590025434E /* NSEntityDescription+PrimaryKey.h in Headers */,
				44B212F41E87BD5D00C81949 /* NSPropertyDescription+Sync.h in Headers */,
				14F627791E7AE6CF001C2EA0 /* DataStack.swift in Headers */,
			);
			runOnlyForDeploymentPostprocessing = 0;
		};
		14241E7B1DBC39600042ED81 /* Headers */ = {
			isa = PBXHeadersBuildPhase;
			buildActionMask = 2147483647;
			files = (
				14F6276A1E7AE6B5001C2EA0 /* DataStack.swift in Headers */,
				14F6276B1E7AE6B5001C2EA0 /* NSDate+PropertyMapper.h in Headers */,
				14F627701E7AE6B5001C2EA0 /* Sync.h in Headers */,
				14F627711E7AE6B5001C2EA0 /* Sync.swift in Headers */,
				14F627721E7AE6B5001C2EA0 /* Sync+DataStack.swift in Headers */,
				14F627731E7AE6B5001C2EA0 /* Sync+NSPersistentContainer.swift in Headers */,
				14F627741E7AE6B5001C2EA0 /* NSArray+Sync.swift in Headers */,
				14F627751E7AE6B5001C2EA0 /* NSEntityDescription+Sync.swift in Headers */,
				14F627761E7AE6B5001C2EA0 /* NSManagedObject+Sync.swift in Headers */,
				4474093E1E87BA4E0035B8DC /* PropertyMapper.h in Headers */,
				447409361E87BA4E0035B8DC /* NSManagedObject+PropertyMapperHelpers.h in Headers */,
				14F627771E7AE6B5001C2EA0 /* NSManagedObjectContext+Sync.swift in Headers */,
				44CFE68A1E87BC650068185B /* Inflections.h in Headers */,
				445851F71E87BB590025434E /* NSEntityDescription+PrimaryKey.h in Headers */,
				44B212F71E87BD5D00C81949 /* NSPropertyDescription+Sync.h in Headers */,
				14F627781E7AE6B5001C2EA0 /* Result.swift in Headers */,
			);
			runOnlyForDeploymentPostprocessing = 0;
		};
		14241E881DBC39690042ED81 /* Headers */ = {
			isa = PBXHeadersBuildPhase;
			buildActionMask = 2147483647;
			files = (
				14E93C461DBCCD2800E3304E /* Sync.h in Headers */,
				14D93C0D1E4E65C700DED595 /* NSDate+PropertyMapper.h in Headers */,
				14A84E951E4E70B900701B8A /* Sync.swift in Headers */,
				14A84E961E4E70B900701B8A /* Sync+DataStack.swift in Headers */,
				14A84E971E4E70B900701B8A /* Sync+NSPersistentContainer.swift in Headers */,
				14A84E981E4E70B900701B8A /* NSArray+Sync.swift in Headers */,
				14A84E991E4E70B900701B8A /* NSEntityDescription+Sync.swift in Headers */,
				14A84E9A1E4E70B900701B8A /* NSManagedObject+Sync.swift in Headers */,
				14A84E9B1E4E70B900701B8A /* NSManagedObjectContext+Sync.swift in Headers */,
				4474093C1E87BA4E0035B8DC /* PropertyMapper.h in Headers */,
				44CFE6881E87BC650068185B /* Inflections.h in Headers */,
				447409341E87BA4E0035B8DC /* NSManagedObject+PropertyMapperHelpers.h in Headers */,
				14A84E9C1E4E70B900701B8A /* Result.swift in Headers */,
				445851F51E87BB590025434E /* NSEntityDescription+PrimaryKey.h in Headers */,
				44B212F51E87BD5D00C81949 /* NSPropertyDescription+Sync.h in Headers */,
				14F6277A1E7AE6E1001C2EA0 /* DataStack.swift in Headers */,
			);
			runOnlyForDeploymentPostprocessing = 0;
		};
		14241E951DBC39730042ED81 /* Headers */ = {
			isa = PBXHeadersBuildPhase;
			buildActionMask = 2147483647;
			files = (
				14F6275B1E7AE6B2001C2EA0 /* DataStack.swift in Headers */,
				14F6275C1E7AE6B2001C2EA0 /* NSDate+PropertyMapper.h in Headers */,
				14F627611E7AE6B2001C2EA0 /* Sync.h in Headers */,
				14F627621E7AE6B2001C2EA0 /* Sync.swift in Headers */,
				14F627631E7AE6B2001C2EA0 /* Sync+DataStack.swift in Headers */,
				14F627641E7AE6B2001C2EA0 /* Sync+NSPersistentContainer.swift in Headers */,
				14F627651E7AE6B2001C2EA0 /* NSArray+Sync.swift in Headers */,
				14F627661E7AE6B2001C2EA0 /* NSEntityDescription+Sync.swift in Headers */,
				14F627671E7AE6B2001C2EA0 /* NSManagedObject+Sync.swift in Headers */,
				4474093D1E87BA4E0035B8DC /* PropertyMapper.h in Headers */,
				447409351E87BA4E0035B8DC /* NSManagedObject+PropertyMapperHelpers.h in Headers */,
				14F627681E7AE6B2001C2EA0 /* NSManagedObjectContext+Sync.swift in Headers */,
				44CFE6891E87BC650068185B /* Inflections.h in Headers */,
				445851F61E87BB590025434E /* NSEntityDescription+PrimaryKey.h in Headers */,
				44B212F61E87BD5D00C81949 /* NSPropertyDescription+Sync.h in Headers */,
				14F627691E7AE6B2001C2EA0 /* Result.swift in Headers */,
			);
			runOnlyForDeploymentPostprocessing = 0;
		};
/* End PBXHeadersBuildPhase section */

/* Begin PBXNativeTarget section */
		14241E701DBC39520042ED81 /* Sync-iOS */ = {
			isa = PBXNativeTarget;
			buildConfigurationList = 14241E761DBC39520042ED81 /* Build configuration list for PBXNativeTarget "Sync-iOS" */;
			buildPhases = (
				14241E6C1DBC39520042ED81 /* Sources */,
				14241E6D1DBC39520042ED81 /* Frameworks */,
				14241E6E1DBC39520042ED81 /* Headers */,
				14241E6F1DBC39520042ED81 /* Resources */,
				14241EC91DBC3AFB0042ED81 /* CopyFiles */,
			);
			buildRules = (
			);
			dependencies = (
			);
			name = "Sync-iOS";
			productName = "Sync-iOS";
			productReference = 14241E711DBC39520042ED81 /* Sync.framework */;
			productType = "com.apple.product-type.framework";
		};
		14241E7D1DBC39600042ED81 /* Sync-watchOS */ = {
			isa = PBXNativeTarget;
			buildConfigurationList = 14241E831DBC39600042ED81 /* Build configuration list for PBXNativeTarget "Sync-watchOS" */;
			buildPhases = (
				14241E791DBC39600042ED81 /* Sources */,
				14241E7A1DBC39600042ED81 /* Frameworks */,
				14241E7B1DBC39600042ED81 /* Headers */,
				14241E7C1DBC39600042ED81 /* Resources */,
				14241EEA1DBC3B970042ED81 /* CopyFiles */,
			);
			buildRules = (
			);
			dependencies = (
			);
			name = "Sync-watchOS";
			productName = "Sync-watchOS";
			productReference = 14241E7E1DBC39600042ED81 /* Sync.framework */;
			productType = "com.apple.product-type.framework";
		};
		14241E8A1DBC39690042ED81 /* Sync-tvOS */ = {
			isa = PBXNativeTarget;
			buildConfigurationList = 14241E901DBC39690042ED81 /* Build configuration list for PBXNativeTarget "Sync-tvOS" */;
			buildPhases = (
				14241E861DBC39690042ED81 /* Sources */,
				14241E871DBC39690042ED81 /* Frameworks */,
				14241E881DBC39690042ED81 /* Headers */,
				14241E891DBC39690042ED81 /* Resources */,
				14241EE51DBC3B860042ED81 /* CopyFiles */,
			);
			buildRules = (
			);
			dependencies = (
			);
			name = "Sync-tvOS";
			productName = "Sync-tvOS";
			productReference = 14241E8B1DBC39690042ED81 /* Sync.framework */;
			productType = "com.apple.product-type.framework";
		};
		14241E971DBC39730042ED81 /* Sync-macOS */ = {
			isa = PBXNativeTarget;
			buildConfigurationList = 14241E9D1DBC39730042ED81 /* Build configuration list for PBXNativeTarget "Sync-macOS" */;
			buildPhases = (
				14241E931DBC39730042ED81 /* Sources */,
				14241E941DBC39730042ED81 /* Frameworks */,
				14241E951DBC39730042ED81 /* Headers */,
				14241E961DBC39730042ED81 /* Resources */,
				14241EE01DBC3B790042ED81 /* CopyFiles */,
			);
			buildRules = (
			);
			dependencies = (
			);
			name = "Sync-macOS";
			productName = "Sync-macOS";
			productReference = 14241E981DBC39730042ED81 /* Sync.framework */;
			productType = "com.apple.product-type.framework";
		};
		146D72AB1AB782920058798C /* iOSTests */ = {
			isa = PBXNativeTarget;
			buildConfigurationList = 146D72B91AB782920058798C /* Build configuration list for PBXNativeTarget "iOSTests" */;
			buildPhases = (
				146D72A81AB782920058798C /* Sources */,
				146D72A91AB782920058798C /* Frameworks */,
				146D72AA1AB782920058798C /* Resources */,
				14C0463A1DBC19F300CB6C16 /* CopyFiles */,
			);
			buildRules = (
			);
			dependencies = (
			);
			name = iOSTests;
			productName = PodTests;
			productReference = 146D72AC1AB782920058798C /* iOSTests.xctest */;
			productType = "com.apple.product-type.bundle.unit-test";
		};
		14975BE71DBC368B0024901A /* tvOSTests */ = {
			isa = PBXNativeTarget;
			buildConfigurationList = 14975BED1DBC368B0024901A /* Build configuration list for PBXNativeTarget "tvOSTests" */;
			buildPhases = (
				14975BE41DBC368B0024901A /* Sources */,
				14975BE51DBC368B0024901A /* Frameworks */,
				14975BE61DBC368B0024901A /* Resources */,
				14975CE41DBC376A0024901A /* CopyFiles */,
			);
			buildRules = (
			);
			dependencies = (
			);
			name = tvOSTests;
			productName = tvOSTests;
			productReference = 14975BE81DBC368B0024901A /* tvOSTests.xctest */;
			productType = "com.apple.product-type.bundle.unit-test";
		};
		14975BF31DBC36960024901A /* macOSTests */ = {
			isa = PBXNativeTarget;
			buildConfigurationList = 14975BF91DBC36960024901A /* Build configuration list for PBXNativeTarget "macOSTests" */;
			buildPhases = (
				14975BF01DBC36960024901A /* Sources */,
				14975BF11DBC36960024901A /* Frameworks */,
				14975BF21DBC36960024901A /* Resources */,
				14975CED1DBC37880024901A /* CopyFiles */,
			);
			buildRules = (
			);
			dependencies = (
			);
			name = macOSTests;
			productName = macOSTests;
			productReference = 14975BF41DBC36960024901A /* macOSTests.xctest */;
			productType = "com.apple.product-type.bundle.unit-test";
		};
/* End PBXNativeTarget section */

/* Begin PBXProject section */
		146D728B1AB782920058798C /* Project object */ = {
			isa = PBXProject;
			attributes = {
				CLASSPREFIX = "";
				LastSwiftUpdateCheck = 0810;
				LastUpgradeCheck = 0900;
				ORGANIZATIONNAME = "";
				TargetAttributes = {
					14241E701DBC39520042ED81 = {
						CreatedOnToolsVersion = 8.0;
						LastSwiftMigration = 0900;
						ProvisioningStyle = Automatic;
					};
					14241E7D1DBC39600042ED81 = {
						CreatedOnToolsVersion = 8.0;
						LastSwiftMigration = 0810;
						ProvisioningStyle = Manual;
					};
					14241E8A1DBC39690042ED81 = {
						CreatedOnToolsVersion = 8.0;
						LastSwiftMigration = 0810;
						ProvisioningStyle = Automatic;
					};
					14241E971DBC39730042ED81 = {
						CreatedOnToolsVersion = 8.0;
						LastSwiftMigration = 0810;
						ProvisioningStyle = Automatic;
					};
					146D72AB1AB782920058798C = {
						CreatedOnToolsVersion = 6.2;
						LastSwiftMigration = 0900;
						ProvisioningStyle = Manual;
					};
					14975BE71DBC368B0024901A = {
						CreatedOnToolsVersion = 8.0;
						LastSwiftMigration = 0810;
						ProvisioningStyle = Manual;
					};
					14975BF31DBC36960024901A = {
						CreatedOnToolsVersion = 8.0;
						LastSwiftMigration = 0810;
						ProvisioningStyle = Manual;
					};
				};
			};
			buildConfigurationList = 146D728E1AB782920058798C /* Build configuration list for PBXProject "Project" */;
			compatibilityVersion = "Xcode 3.2";
			developmentRegion = English;
			hasScannedForEncodings = 0;
			knownRegions = (
				en,
				Base,
			);
			mainGroup = 146D728A1AB782920058798C;
			productRefGroup = 146D72941AB782920058798C /* Products */;
			projectDirPath = "";
			projectRoot = "";
			targets = (
				146D72AB1AB782920058798C /* iOSTests */,
				14975BE71DBC368B0024901A /* tvOSTests */,
				14975BF31DBC36960024901A /* macOSTests */,
				14241E701DBC39520042ED81 /* Sync-iOS */,
				14241E8A1DBC39690042ED81 /* Sync-tvOS */,
				14241E971DBC39730042ED81 /* Sync-macOS */,
				14241E7D1DBC39600042ED81 /* Sync-watchOS */,
			);
		};
/* End PBXProject section */

/* Begin PBXResourcesBuildPhase section */
		14241E6F1DBC39520042ED81 /* Resources */ = {
			isa = PBXResourcesBuildPhase;
			buildActionMask = 2147483647;
			files = (
			);
			runOnlyForDeploymentPostprocessing = 0;
		};
		14241E7C1DBC39600042ED81 /* Resources */ = {
			isa = PBXResourcesBuildPhase;
			buildActionMask = 2147483647;
			files = (
			);
			runOnlyForDeploymentPostprocessing = 0;
		};
		14241E891DBC39690042ED81 /* Resources */ = {
			isa = PBXResourcesBuildPhase;
			buildActionMask = 2147483647;
			files = (
			);
			runOnlyForDeploymentPostprocessing = 0;
		};
		14241E961DBC39730042ED81 /* Resources */ = {
			isa = PBXResourcesBuildPhase;
			buildActionMask = 2147483647;
			files = (
			);
			runOnlyForDeploymentPostprocessing = 0;
		};
		146D72AA1AB782920058798C /* Resources */ = {
			isa = PBXResourcesBuildPhase;
			buildActionMask = 2147483647;
			files = (
				14867E961E7AF4D2001D228A /* numbers.json in Resources */,
				14867E601E7AF4D2001D228A /* bug-179-places.json in Resources */,
				CC9494041F3784EB002167B4 /* 375-to-many-series.json in Resources */,
				14867E691E7AF4D2001D228A /* bug-202-b.json in Resources */,
				14867EA81E7AF4D2001D228A /* stories-comments-no-ids.json in Resources */,
				44E38B322005EEB2003E896B /* 422-one-to-one-insert-option-initial.json in Resources */,
				14E6522A1E809A68000E7CC6 /* remote_key.json in Resources */,
				14867EC01E7AF4D2001D228A /* users_c.json in Resources */,
				14867E751E7AF4D2001D228A /* bug-number-84.json in Resources */,
				44E38AF92005E68D003E896B /* 422-one-to-many-delete-option-initial.json in Resources */,
				14867E421E7AF4D2001D228A /* 277.json in Resources */,
<<<<<<< HEAD
				1AFF18CC1FE1F08900C4BC3D /* 457-subcategories.json in Resources */,
=======
				44E38B0B2005EE70003E896B /* 422-many-to-many-insert-option-initial.json in Resources */,
>>>>>>> 921278da
				14867E301E7AF4D2001D228A /* 225-a-null.json in Resources */,
				14867E5A1E7AF4D2001D228A /* bug-125-light.json in Resources */,
				14867E2A1E7AF4D2001D228A /* 157-locations.json in Resources */,
				14867E241E7AF4D2001D228A /* 157-cities.json in Resources */,
				44E38B142005EE70003E896B /* 422-many-to-many-delete-option-update.json in Resources */,
				44E38B232005EEB2003E896B /* 422-one-to-one-update-option-initial.json in Resources */,
				44BBBC721F9F026200590624 /* 412.json in Resources */,
				1AFF18CB1FE1F08900C4BC3D /* 457-products.json in Resources */,
				14867E451E7AF4D2001D228A /* 280.json in Resources */,
				149FF9EE1E808DFB00617A63 /* 375.json in Resources */,
				14867E391E7AF4D2001D228A /* 233.json in Resources */,
				14867E4E1E7AF4D2001D228A /* 3ca82a0.json in Resources */,
				CC9494141F379401002167B4 /* 375-to-one-speeches.json in Resources */,
				14867E1B1E7AF4D2001D228A /* 151-to-many-notes.json in Resources */,
				14867EB41E7AF4D2001D228A /* to-one-snakecase.json in Resources */,
				14867E511E7AF4D2001D228A /* bug-113-comments-no-id.json in Resources */,
				14867E931E7AF4D2001D228A /* notes_with_user_id_custom.json in Resources */,
				14867DE51E7AF4D2001D228A /* users.json in Resources */,
				14867EB11E7AF4D2001D228A /* to-one-camelcase.json in Resources */,
				14867E841E7AF4D2001D228A /* id.json in Resources */,
				14867EBD1E7AF4D2001D228A /* users_b.json in Resources */,
				14867E211E7AF4D2001D228A /* 151-to-many-users.json in Resources */,
				14867E7B1E7AF4D2001D228A /* comments-no-id.json in Resources */,
				44E38AFC2005E68D003E896B /* 422-one-to-many-insert-option-initial.json in Resources */,
				14867DEB1E7AF4D2001D228A /* users3.json in Resources */,
				44E38B022005E68D003E896B /* 422-one-to-many-update-option-initial.json in Resources */,
				44E38AFF2005E68D003E896B /* 422-one-to-many-insert-option-update.json in Resources */,
				14867EB71E7AF4D2001D228A /* unique.json in Resources */,
				14867E331E7AF4D2001D228A /* 225-a-replaced.json in Resources */,
				44E38AF32005E68D003E896B /* 422-one-to-many-update-option-update.json in Resources */,
				14867E481E7AF4D2001D228A /* 283.json in Resources */,
				14867E871E7AF4D2001D228A /* images.json in Resources */,
				14867E151E7AF4D2001D228A /* 151-many-to-many-notes.json in Resources */,
				14867E8D1E7AF4D2001D228A /* notes_for_user_a.json in Resources */,
				14867E9F1E7AF4D2001D228A /* operation-types-users-b.json in Resources */,
				14867E361E7AF4D2001D228A /* 225-a.json in Resources */,
				14867E6F1E7AF4D2001D228A /* bug-254.json in Resources */,
				44E38B2C2005EEB2003E896B /* 422-one-to-one-delete-option-initial.json in Resources */,
				14867EC61E7AF4D2001D228A /* users_notes.json in Resources */,
				44E38B0E2005EE70003E896B /* 422-many-to-many-insert-option-update.json in Resources */,
				14867EAE1E7AF4D2001D228A /* tagged_notes.json in Resources */,
				14867E901E7AF4D2001D228A /* notes_with_user_id.json in Resources */,
				14867E7E1E7AF4D2001D228A /* custom_relationship_key_to_many.json in Resources */,
				14867EA51E7AF4D2001D228A /* patients.json in Resources */,
				14867E991E7AF4D2001D228A /* numbers_in_collection.json in Resources */,
				14867DE81E7AF4D2001D228A /* users2.json in Resources */,
				14867EBA1E7AF4D2001D228A /* users_a.json in Resources */,
				44E38B112005EE70003E896B /* 422-many-to-many-update-option-initial.json in Resources */,
				14867EAB1E7AF4D2001D228A /* story-summarize.json in Resources */,
				CC9494181F379BE1002167B4 /* 373.json in Resources */,
				14867E811E7AF4D2001D228A /* custom_relationship_key_to_one.json in Resources */,
				CC9494101F37857F002167B4 /* 375-to-many-speeches.json in Resources */,
				14867E9C1E7AF4D2001D228A /* operation-types-users-a.json in Resources */,
				14867E721E7AF4D2001D228A /* bug-257.json in Resources */,
				14867E661E7AF4D2001D228A /* bug-202-a.json in Resources */,
				44E38B262005EEB2003E896B /* 422-one-to-one-update-option-update.json in Resources */,
				14867E6C1E7AF4D2001D228A /* bug-239.json in Resources */,
				14867E1E1E7AF4D2001D228A /* 151-to-many-users-update.json in Resources */,
				14867EC31E7AF4D2001D228A /* users_company.json in Resources */,
				14867DD91E7AF4D2001D228A /* note.json in Resources */,
				14867DDF1E7AF4D2001D228A /* users-with-nil.json in Resources */,
				44E38B292005EEB2003E896B /* 422-one-to-one-insert-option-update.json in Resources */,
				14867E4B1E7AF4D2001D228A /* 320.json in Resources */,
				14867E8A1E7AF4D2001D228A /* markets_items.json in Resources */,
				14867E631E7AF4D2001D228A /* bug-179-routes.json in Resources */,
				14867DDC1E7AF4D2001D228A /* simple.json in Resources */,
				14867E2D1E7AF4D2001D228A /* 225-a-empty.json in Resources */,
				14867E571E7AF4D2001D228A /* bug-113-stories-comments-no-ids.json in Resources */,
				14867E3F1E7AF4D2001D228A /* 265.json in Resources */,
				44E38B1A2005EE70003E896B /* 422-many-to-many-delete-option-initial.json in Resources */,
				44E38B2F2005EEB2003E896B /* 422-one-to-one-delete-option-update.json in Resources */,
				CC9493F11F375251002167B4 /* 417.json in Resources */,
				44E38B172005EE70003E896B /* 422-many-to-many-update-option-update.json in Resources */,
				14867E181E7AF4D2001D228A /* 151-many-to-many-tags.json in Resources */,
				14867DE21E7AF4D2001D228A /* users-with-null.json in Resources */,
				44E38AF62005E68D003E896B /* 422-one-to-many-delete-option-update.json in Resources */,
				14867E781E7AF4D2001D228A /* camelcase.json in Resources */,
				14867E5D1E7AF4D2001D228A /* bug-125.json in Resources */,
				14867E121E7AF4D2001D228A /* 151-many-to-many-notes-update.json in Resources */,
				CC9493FE1F3755AD002167B4 /* 375-to-one.json in Resources */,
				14867EA21E7AF4D2001D228A /* organizations-tree.json in Resources */,
				14867E541E7AF4D2001D228A /* bug-113-custom_relationship_key_to_one.json in Resources */,
				14867E3C1E7AF4D2001D228A /* 237.json in Resources */,
				14867E271E7AF4D2001D228A /* 157-locations-update.json in Resources */,
			);
			runOnlyForDeploymentPostprocessing = 0;
		};
		14975BE61DBC368B0024901A /* Resources */ = {
			isa = PBXResourcesBuildPhase;
			buildActionMask = 2147483647;
			files = (
				14867E971E7AF4D2001D228A /* numbers.json in Resources */,
				14867E611E7AF4D2001D228A /* bug-179-places.json in Resources */,
				CC9494051F3784EB002167B4 /* 375-to-many-series.json in Resources */,
				14867E6A1E7AF4D2001D228A /* bug-202-b.json in Resources */,
				14867EA91E7AF4D2001D228A /* stories-comments-no-ids.json in Resources */,
				44E38B332005EEB2003E896B /* 422-one-to-one-insert-option-initial.json in Resources */,
				14E6522B1E809A68000E7CC6 /* remote_key.json in Resources */,
				14867EC11E7AF4D2001D228A /* users_c.json in Resources */,
				14867E761E7AF4D2001D228A /* bug-number-84.json in Resources */,
				44E38AFA2005E68D003E896B /* 422-one-to-many-delete-option-initial.json in Resources */,
				14867E431E7AF4D2001D228A /* 277.json in Resources */,
				44E38B0C2005EE70003E896B /* 422-many-to-many-insert-option-initial.json in Resources */,
				14867E311E7AF4D2001D228A /* 225-a-null.json in Resources */,
				14867E5B1E7AF4D2001D228A /* bug-125-light.json in Resources */,
				14867E2B1E7AF4D2001D228A /* 157-locations.json in Resources */,
				14867E251E7AF4D2001D228A /* 157-cities.json in Resources */,
				44E38B152005EE70003E896B /* 422-many-to-many-delete-option-update.json in Resources */,
				44E38B242005EEB2003E896B /* 422-one-to-one-update-option-initial.json in Resources */,
				44BBBC731F9F026200590624 /* 412.json in Resources */,
				14867E461E7AF4D2001D228A /* 280.json in Resources */,
				149FF9EF1E808DFB00617A63 /* 375.json in Resources */,
				14867E3A1E7AF4D2001D228A /* 233.json in Resources */,
				14867E4F1E7AF4D2001D228A /* 3ca82a0.json in Resources */,
				CC9494151F379401002167B4 /* 375-to-one-speeches.json in Resources */,
				14867E1C1E7AF4D2001D228A /* 151-to-many-notes.json in Resources */,
				14867EB51E7AF4D2001D228A /* to-one-snakecase.json in Resources */,
				14867E521E7AF4D2001D228A /* bug-113-comments-no-id.json in Resources */,
				14867E941E7AF4D2001D228A /* notes_with_user_id_custom.json in Resources */,
				14867DE61E7AF4D2001D228A /* users.json in Resources */,
				14867EB21E7AF4D2001D228A /* to-one-camelcase.json in Resources */,
				14867E851E7AF4D2001D228A /* id.json in Resources */,
				14867EBE1E7AF4D2001D228A /* users_b.json in Resources */,
				14867E221E7AF4D2001D228A /* 151-to-many-users.json in Resources */,
				14867E7C1E7AF4D2001D228A /* comments-no-id.json in Resources */,
				44E38AFD2005E68D003E896B /* 422-one-to-many-insert-option-initial.json in Resources */,
				14867DEC1E7AF4D2001D228A /* users3.json in Resources */,
				44E38B032005E68D003E896B /* 422-one-to-many-update-option-initial.json in Resources */,
				44E38B002005E68D003E896B /* 422-one-to-many-insert-option-update.json in Resources */,
				14867EB81E7AF4D2001D228A /* unique.json in Resources */,
				14867E341E7AF4D2001D228A /* 225-a-replaced.json in Resources */,
				44E38AF42005E68D003E896B /* 422-one-to-many-update-option-update.json in Resources */,
				14867E491E7AF4D2001D228A /* 283.json in Resources */,
				14867E881E7AF4D2001D228A /* images.json in Resources */,
				14867E161E7AF4D2001D228A /* 151-many-to-many-notes.json in Resources */,
				14867E8E1E7AF4D2001D228A /* notes_for_user_a.json in Resources */,
				14867EA01E7AF4D2001D228A /* operation-types-users-b.json in Resources */,
				4494AEA91FE5E3400064999E /* 457-products.json in Resources */,
				14867E371E7AF4D2001D228A /* 225-a.json in Resources */,
				14867E701E7AF4D2001D228A /* bug-254.json in Resources */,
				44E38B2D2005EEB2003E896B /* 422-one-to-one-delete-option-initial.json in Resources */,
				14867EC71E7AF4D2001D228A /* users_notes.json in Resources */,
				44E38B0F2005EE70003E896B /* 422-many-to-many-insert-option-update.json in Resources */,
				14867EAF1E7AF4D2001D228A /* tagged_notes.json in Resources */,
				14867E911E7AF4D2001D228A /* notes_with_user_id.json in Resources */,
				14867E7F1E7AF4D2001D228A /* custom_relationship_key_to_many.json in Resources */,
				14867EA61E7AF4D2001D228A /* patients.json in Resources */,
				14867E9A1E7AF4D2001D228A /* numbers_in_collection.json in Resources */,
				14867DE91E7AF4D2001D228A /* users2.json in Resources */,
				14867EBB1E7AF4D2001D228A /* users_a.json in Resources */,
				44E38B122005EE70003E896B /* 422-many-to-many-update-option-initial.json in Resources */,
				14867EAC1E7AF4D2001D228A /* story-summarize.json in Resources */,
				CC9494191F379BE1002167B4 /* 373.json in Resources */,
				14867E821E7AF4D2001D228A /* custom_relationship_key_to_one.json in Resources */,
				CC9494111F37857F002167B4 /* 375-to-many-speeches.json in Resources */,
				14867E9D1E7AF4D2001D228A /* operation-types-users-a.json in Resources */,
				14867E731E7AF4D2001D228A /* bug-257.json in Resources */,
				14867E671E7AF4D2001D228A /* bug-202-a.json in Resources */,
				44E38B272005EEB2003E896B /* 422-one-to-one-update-option-update.json in Resources */,
				14867E6D1E7AF4D2001D228A /* bug-239.json in Resources */,
				14867E1F1E7AF4D2001D228A /* 151-to-many-users-update.json in Resources */,
				14867EC41E7AF4D2001D228A /* users_company.json in Resources */,
				4494AEA71FE5E33D0064999E /* 457-subcategories.json in Resources */,
				14867DDA1E7AF4D2001D228A /* note.json in Resources */,
				14867DE01E7AF4D2001D228A /* users-with-nil.json in Resources */,
				44E38B2A2005EEB2003E896B /* 422-one-to-one-insert-option-update.json in Resources */,
				14867E4C1E7AF4D2001D228A /* 320.json in Resources */,
				14867E8B1E7AF4D2001D228A /* markets_items.json in Resources */,
				14867E641E7AF4D2001D228A /* bug-179-routes.json in Resources */,
				14867DDD1E7AF4D2001D228A /* simple.json in Resources */,
				14867E2E1E7AF4D2001D228A /* 225-a-empty.json in Resources */,
				14867E581E7AF4D2001D228A /* bug-113-stories-comments-no-ids.json in Resources */,
				14867E401E7AF4D2001D228A /* 265.json in Resources */,
				44E38B1B2005EE70003E896B /* 422-many-to-many-delete-option-initial.json in Resources */,
				44E38B302005EEB2003E896B /* 422-one-to-one-delete-option-update.json in Resources */,
				CC9493F21F375251002167B4 /* 417.json in Resources */,
				44E38B182005EE70003E896B /* 422-many-to-many-update-option-update.json in Resources */,
				14867E191E7AF4D2001D228A /* 151-many-to-many-tags.json in Resources */,
				14867DE31E7AF4D2001D228A /* users-with-null.json in Resources */,
				44E38AF72005E68D003E896B /* 422-one-to-many-delete-option-update.json in Resources */,
				14867E791E7AF4D2001D228A /* camelcase.json in Resources */,
				14867E5E1E7AF4D2001D228A /* bug-125.json in Resources */,
				14867E131E7AF4D2001D228A /* 151-many-to-many-notes-update.json in Resources */,
				CC9493FF1F3755AD002167B4 /* 375-to-one.json in Resources */,
				14867EA31E7AF4D2001D228A /* organizations-tree.json in Resources */,
				14867E551E7AF4D2001D228A /* bug-113-custom_relationship_key_to_one.json in Resources */,
				14867E3D1E7AF4D2001D228A /* 237.json in Resources */,
				14867E281E7AF4D2001D228A /* 157-locations-update.json in Resources */,
			);
			runOnlyForDeploymentPostprocessing = 0;
		};
		14975BF21DBC36960024901A /* Resources */ = {
			isa = PBXResourcesBuildPhase;
			buildActionMask = 2147483647;
			files = (
				14867E981E7AF4D2001D228A /* numbers.json in Resources */,
				14867E621E7AF4D2001D228A /* bug-179-places.json in Resources */,
				CC9494061F3784EB002167B4 /* 375-to-many-series.json in Resources */,
				14867E6B1E7AF4D2001D228A /* bug-202-b.json in Resources */,
				14867EAA1E7AF4D2001D228A /* stories-comments-no-ids.json in Resources */,
				44E38B342005EEB2003E896B /* 422-one-to-one-insert-option-initial.json in Resources */,
				14E6522C1E809A68000E7CC6 /* remote_key.json in Resources */,
				14867EC21E7AF4D2001D228A /* users_c.json in Resources */,
				14867E771E7AF4D2001D228A /* bug-number-84.json in Resources */,
				44E38AFB2005E68D003E896B /* 422-one-to-many-delete-option-initial.json in Resources */,
				14867E441E7AF4D2001D228A /* 277.json in Resources */,
				44E38B0D2005EE70003E896B /* 422-many-to-many-insert-option-initial.json in Resources */,
				14867E321E7AF4D2001D228A /* 225-a-null.json in Resources */,
				14867E5C1E7AF4D2001D228A /* bug-125-light.json in Resources */,
				14867E2C1E7AF4D2001D228A /* 157-locations.json in Resources */,
				14867E261E7AF4D2001D228A /* 157-cities.json in Resources */,
				44E38B162005EE70003E896B /* 422-many-to-many-delete-option-update.json in Resources */,
				44E38B252005EEB2003E896B /* 422-one-to-one-update-option-initial.json in Resources */,
				44BBBC741F9F026200590624 /* 412.json in Resources */,
				14867E471E7AF4D2001D228A /* 280.json in Resources */,
				149FF9F01E808DFB00617A63 /* 375.json in Resources */,
				14867E3B1E7AF4D2001D228A /* 233.json in Resources */,
				14867E501E7AF4D2001D228A /* 3ca82a0.json in Resources */,
				CC9494161F379401002167B4 /* 375-to-one-speeches.json in Resources */,
				14867E1D1E7AF4D2001D228A /* 151-to-many-notes.json in Resources */,
				14867EB61E7AF4D2001D228A /* to-one-snakecase.json in Resources */,
				14867E531E7AF4D2001D228A /* bug-113-comments-no-id.json in Resources */,
				14867E951E7AF4D2001D228A /* notes_with_user_id_custom.json in Resources */,
				14867DE71E7AF4D2001D228A /* users.json in Resources */,
				14867EB31E7AF4D2001D228A /* to-one-camelcase.json in Resources */,
				14867E861E7AF4D2001D228A /* id.json in Resources */,
				14867EBF1E7AF4D2001D228A /* users_b.json in Resources */,
				14867E231E7AF4D2001D228A /* 151-to-many-users.json in Resources */,
				14867E7D1E7AF4D2001D228A /* comments-no-id.json in Resources */,
				44E38AFE2005E68D003E896B /* 422-one-to-many-insert-option-initial.json in Resources */,
				14867DED1E7AF4D2001D228A /* users3.json in Resources */,
				44E38B042005E68D003E896B /* 422-one-to-many-update-option-initial.json in Resources */,
				44E38B012005E68D003E896B /* 422-one-to-many-insert-option-update.json in Resources */,
				14867EB91E7AF4D2001D228A /* unique.json in Resources */,
				14867E351E7AF4D2001D228A /* 225-a-replaced.json in Resources */,
				44E38AF52005E68D003E896B /* 422-one-to-many-update-option-update.json in Resources */,
				14867E4A1E7AF4D2001D228A /* 283.json in Resources */,
				14867E891E7AF4D2001D228A /* images.json in Resources */,
				14867E171E7AF4D2001D228A /* 151-many-to-many-notes.json in Resources */,
				14867E8F1E7AF4D2001D228A /* notes_for_user_a.json in Resources */,
				14867EA11E7AF4D2001D228A /* operation-types-users-b.json in Resources */,
				4494AEAA1FE5E3410064999E /* 457-products.json in Resources */,
				14867E381E7AF4D2001D228A /* 225-a.json in Resources */,
				14867E711E7AF4D2001D228A /* bug-254.json in Resources */,
				44E38B2E2005EEB2003E896B /* 422-one-to-one-delete-option-initial.json in Resources */,
				14867EC81E7AF4D2001D228A /* users_notes.json in Resources */,
				44E38B102005EE70003E896B /* 422-many-to-many-insert-option-update.json in Resources */,
				14867EB01E7AF4D2001D228A /* tagged_notes.json in Resources */,
				14867E921E7AF4D2001D228A /* notes_with_user_id.json in Resources */,
				14867E801E7AF4D2001D228A /* custom_relationship_key_to_many.json in Resources */,
				14867EA71E7AF4D2001D228A /* patients.json in Resources */,
				14867E9B1E7AF4D2001D228A /* numbers_in_collection.json in Resources */,
				14867DEA1E7AF4D2001D228A /* users2.json in Resources */,
				14867EBC1E7AF4D2001D228A /* users_a.json in Resources */,
				44E38B132005EE70003E896B /* 422-many-to-many-update-option-initial.json in Resources */,
				14867EAD1E7AF4D2001D228A /* story-summarize.json in Resources */,
				CC94941A1F379BE1002167B4 /* 373.json in Resources */,
				14867E831E7AF4D2001D228A /* custom_relationship_key_to_one.json in Resources */,
				CC9494121F37857F002167B4 /* 375-to-many-speeches.json in Resources */,
				14867E9E1E7AF4D2001D228A /* operation-types-users-a.json in Resources */,
				14867E741E7AF4D2001D228A /* bug-257.json in Resources */,
				14867E681E7AF4D2001D228A /* bug-202-a.json in Resources */,
				44E38B282005EEB2003E896B /* 422-one-to-one-update-option-update.json in Resources */,
				14867E6E1E7AF4D2001D228A /* bug-239.json in Resources */,
				14867E201E7AF4D2001D228A /* 151-to-many-users-update.json in Resources */,
				14867EC51E7AF4D2001D228A /* users_company.json in Resources */,
				4494AEA81FE5E33D0064999E /* 457-subcategories.json in Resources */,
				14867DDB1E7AF4D2001D228A /* note.json in Resources */,
				14867DE11E7AF4D2001D228A /* users-with-nil.json in Resources */,
				44E38B2B2005EEB2003E896B /* 422-one-to-one-insert-option-update.json in Resources */,
				14867E4D1E7AF4D2001D228A /* 320.json in Resources */,
				14867E8C1E7AF4D2001D228A /* markets_items.json in Resources */,
				14867E651E7AF4D2001D228A /* bug-179-routes.json in Resources */,
				14867DDE1E7AF4D2001D228A /* simple.json in Resources */,
				14867E2F1E7AF4D2001D228A /* 225-a-empty.json in Resources */,
				14867E591E7AF4D2001D228A /* bug-113-stories-comments-no-ids.json in Resources */,
				14867E411E7AF4D2001D228A /* 265.json in Resources */,
				44E38B1C2005EE70003E896B /* 422-many-to-many-delete-option-initial.json in Resources */,
				44E38B312005EEB2003E896B /* 422-one-to-one-delete-option-update.json in Resources */,
				CC9493F31F375251002167B4 /* 417.json in Resources */,
				44E38B192005EE70003E896B /* 422-many-to-many-update-option-update.json in Resources */,
				14867E1A1E7AF4D2001D228A /* 151-many-to-many-tags.json in Resources */,
				14867DE41E7AF4D2001D228A /* users-with-null.json in Resources */,
				44E38AF82005E68D003E896B /* 422-one-to-many-delete-option-update.json in Resources */,
				14867E7A1E7AF4D2001D228A /* camelcase.json in Resources */,
				14867E5F1E7AF4D2001D228A /* bug-125.json in Resources */,
				14867E141E7AF4D2001D228A /* 151-many-to-many-notes-update.json in Resources */,
				CC9494001F3755AD002167B4 /* 375-to-one.json in Resources */,
				14867EA41E7AF4D2001D228A /* organizations-tree.json in Resources */,
				14867E561E7AF4D2001D228A /* bug-113-custom_relationship_key_to_one.json in Resources */,
				14867E3E1E7AF4D2001D228A /* 237.json in Resources */,
				14867E291E7AF4D2001D228A /* 157-locations-update.json in Resources */,
			);
			runOnlyForDeploymentPostprocessing = 0;
		};
/* End PBXResourcesBuildPhase section */

/* Begin PBXSourcesBuildPhase section */
		14241E6C1DBC39520042ED81 /* Sources */ = {
			isa = PBXSourcesBuildPhase;
			buildActionMask = 2147483647;
			files = (
				25A89F821F00ED7E008ADD4B /* Sync+ObjC.swift in Sources */,
				14241EA01DBC3A6F0042ED81 /* NSArray+Sync.swift in Sources */,
				44B212F81E87BD5D00C81949 /* NSPropertyDescription+Sync.m in Sources */,
				14241EA11DBC3A6F0042ED81 /* NSEntityDescription+Sync.swift in Sources */,
				14241EA21DBC3A6F0042ED81 /* NSManagedObject+Sync.swift in Sources */,
				447409371E87BA4E0035B8DC /* NSManagedObject+PropertyMapperHelpers.m in Sources */,
				4474092F1E87BA4E0035B8DC /* NSManagedObject+Export.swift in Sources */,
				14241EA31DBC3A6F0042ED81 /* NSManagedObjectContext+Sync.swift in Sources */,
				14549A0B1E7C2E1000A77F2E /* Sync+Helpers.swift in Sources */,
				14241EA41DBC3A6F0042ED81 /* Sync.swift in Sources */,
				142CD2B11DEF3A01002FDABE /* Sync+NSPersistentContainer.swift in Sources */,
				44CFE68B1E87BC650068185B /* Inflections.m in Sources */,
				14AF6AFE1DFC3D88009E5BC4 /* Result.swift in Sources */,
				14D5255F1E7C1EC30063909F /* Sync+NSManagedObjectContext.swift in Sources */,
				14241EA51DBC3A6F0042ED81 /* DataFilter.swift in Sources */,
				14241EA71DBC3A6F0042ED81 /* TestCheck.swift in Sources */,
				4474093F1E87BA4E0035B8DC /* PropertyMapper.m in Sources */,
				142CD2A81DEF39AE002FDABE /* Sync+DataStack.swift in Sources */,
				1467388C1E7ADBA700913C8E /* DataStack.swift in Sources */,
				445851F81E87BB590025434E /* NSEntityDescription+PrimaryKey.m in Sources */,
				14D93C131E4E65C700DED595 /* NSDate+PropertyMapper.m in Sources */,
			);
			runOnlyForDeploymentPostprocessing = 0;
		};
		14241E791DBC39600042ED81 /* Sources */ = {
			isa = PBXSourcesBuildPhase;
			buildActionMask = 2147483647;
			files = (
				25A89F851F00ED7F008ADD4B /* Sync+ObjC.swift in Sources */,
				14241EA81DBC3A770042ED81 /* NSArray+Sync.swift in Sources */,
				44B212FB1E87BD5D00C81949 /* NSPropertyDescription+Sync.m in Sources */,
				14241EA91DBC3A770042ED81 /* NSEntityDescription+Sync.swift in Sources */,
				14241EAA1DBC3A770042ED81 /* NSManagedObject+Sync.swift in Sources */,
				4474093A1E87BA4E0035B8DC /* NSManagedObject+PropertyMapperHelpers.m in Sources */,
				447409321E87BA4E0035B8DC /* NSManagedObject+Export.swift in Sources */,
				14549A0E1E7C2E1000A77F2E /* Sync+Helpers.swift in Sources */,
				14241EAB1DBC3A770042ED81 /* NSManagedObjectContext+Sync.swift in Sources */,
				14241EAC1DBC3A770042ED81 /* Sync.swift in Sources */,
				14D525621E7C1EC30063909F /* Sync+NSManagedObjectContext.swift in Sources */,
				44CFE68E1E87BC650068185B /* Inflections.m in Sources */,
				142CD2B21DEF3A01002FDABE /* Sync+NSPersistentContainer.swift in Sources */,
				1467388F1E7ADBA700913C8E /* DataStack.swift in Sources */,
				447409421E87BA4E0035B8DC /* PropertyMapper.m in Sources */,
				14AF6AFF1DFC3D88009E5BC4 /* Result.swift in Sources */,
				14D93C141E4E65C700DED595 /* NSDate+PropertyMapper.m in Sources */,
				14241EAD1DBC3A770042ED81 /* DataFilter.swift in Sources */,
				14241EAF1DBC3A770042ED81 /* TestCheck.swift in Sources */,
				445851FB1E87BB590025434E /* NSEntityDescription+PrimaryKey.m in Sources */,
				142CD2A91DEF39AE002FDABE /* Sync+DataStack.swift in Sources */,
			);
			runOnlyForDeploymentPostprocessing = 0;
		};
		14241E861DBC39690042ED81 /* Sources */ = {
			isa = PBXSourcesBuildPhase;
			buildActionMask = 2147483647;
			files = (
				25A89F831F00ED7E008ADD4B /* Sync+ObjC.swift in Sources */,
				14241EB01DBC3A7F0042ED81 /* NSArray+Sync.swift in Sources */,
				44B212F91E87BD5D00C81949 /* NSPropertyDescription+Sync.m in Sources */,
				14241EB11DBC3A7F0042ED81 /* NSEntityDescription+Sync.swift in Sources */,
				14241EB21DBC3A7F0042ED81 /* NSManagedObject+Sync.swift in Sources */,
				447409381E87BA4E0035B8DC /* NSManagedObject+PropertyMapperHelpers.m in Sources */,
				447409301E87BA4E0035B8DC /* NSManagedObject+Export.swift in Sources */,
				14549A0C1E7C2E1000A77F2E /* Sync+Helpers.swift in Sources */,
				14241EB31DBC3A7F0042ED81 /* NSManagedObjectContext+Sync.swift in Sources */,
				14241EB41DBC3A7F0042ED81 /* Sync.swift in Sources */,
				14D525601E7C1EC30063909F /* Sync+NSManagedObjectContext.swift in Sources */,
				44CFE68C1E87BC650068185B /* Inflections.m in Sources */,
				142CD2B31DEF3A01002FDABE /* Sync+NSPersistentContainer.swift in Sources */,
				1467388D1E7ADBA700913C8E /* DataStack.swift in Sources */,
				447409401E87BA4E0035B8DC /* PropertyMapper.m in Sources */,
				14AF6B001DFC3D88009E5BC4 /* Result.swift in Sources */,
				14D93C151E4E65C700DED595 /* NSDate+PropertyMapper.m in Sources */,
				14241EB51DBC3A7F0042ED81 /* DataFilter.swift in Sources */,
				14241EB71DBC3A7F0042ED81 /* TestCheck.swift in Sources */,
				445851F91E87BB590025434E /* NSEntityDescription+PrimaryKey.m in Sources */,
				142CD2AA1DEF39AE002FDABE /* Sync+DataStack.swift in Sources */,
			);
			runOnlyForDeploymentPostprocessing = 0;
		};
		14241E931DBC39730042ED81 /* Sources */ = {
			isa = PBXSourcesBuildPhase;
			buildActionMask = 2147483647;
			files = (
				25A89F841F00ED7F008ADD4B /* Sync+ObjC.swift in Sources */,
				14241EB81DBC3A880042ED81 /* NSArray+Sync.swift in Sources */,
				44B212FA1E87BD5D00C81949 /* NSPropertyDescription+Sync.m in Sources */,
				14241EB91DBC3A880042ED81 /* NSEntityDescription+Sync.swift in Sources */,
				14241EBA1DBC3A880042ED81 /* NSManagedObject+Sync.swift in Sources */,
				447409391E87BA4E0035B8DC /* NSManagedObject+PropertyMapperHelpers.m in Sources */,
				447409311E87BA4E0035B8DC /* NSManagedObject+Export.swift in Sources */,
				14549A0D1E7C2E1000A77F2E /* Sync+Helpers.swift in Sources */,
				14241EBB1DBC3A880042ED81 /* NSManagedObjectContext+Sync.swift in Sources */,
				14241EBC1DBC3A880042ED81 /* Sync.swift in Sources */,
				14D525611E7C1EC30063909F /* Sync+NSManagedObjectContext.swift in Sources */,
				44CFE68D1E87BC650068185B /* Inflections.m in Sources */,
				142CD2B41DEF3A01002FDABE /* Sync+NSPersistentContainer.swift in Sources */,
				1467388E1E7ADBA700913C8E /* DataStack.swift in Sources */,
				447409411E87BA4E0035B8DC /* PropertyMapper.m in Sources */,
				14AF6B011DFC3D88009E5BC4 /* Result.swift in Sources */,
				14D93C161E4E65C700DED595 /* NSDate+PropertyMapper.m in Sources */,
				14241EBD1DBC3A880042ED81 /* DataFilter.swift in Sources */,
				14241EBF1DBC3A880042ED81 /* TestCheck.swift in Sources */,
				445851FA1E87BB590025434E /* NSEntityDescription+PrimaryKey.m in Sources */,
				142CD2AB1DEF39AE002FDABE /* Sync+DataStack.swift in Sources */,
			);
			runOnlyForDeploymentPostprocessing = 0;
		};
		146D72A81AB782920058798C /* Sources */ = {
			isa = PBXSourcesBuildPhase;
			buildActionMask = 2147483647;
			files = (
				14867ECC1E7AF4D2001D228A /* 125.xcdatamodeld in Sources */,
				14867F831E7AF4D2001D228A /* TestCheckTests.swift in Sources */,
				14867F291E7AF4D2001D228A /* Recursive.xcdatamodeld in Sources */,
				14867F051E7AF4D2001D228A /* 84.xcdatamodeld in Sources */,
				14867EE41E7AF4D2001D228A /* 225.xcdatamodeld in Sources */,
				445851D91E87BAF50025434E /* 142.xcdatamodeld in Sources */,
				14867DF41E7AF4D2001D228A /* SimpleModel.xcdatamodel in Sources */,
				14E6523D1E809E9C000E7CC6 /* NSPropertyDescription+SyncTests.swift in Sources */,
				14867F321E7AF4D2001D228A /* ToOne.xcdatamodeld in Sources */,
				14867F081E7AF4D2001D228A /* Camelcase.xcdatamodeld in Sources */,
				14867F2C1E7AF4D2001D228A /* Social.xcdatamodeld in Sources */,
				445851BB1E87BAF50025434E /* DictionaryTests.swift in Sources */,
				14867F3E1E7AF4D2001D228A /* NSManagedObject+SyncTests.swift in Sources */,
				445851D01E87BAF50025434E /* 129.xcdatamodeld in Sources */,
				14867ED21E7AF4D2001D228A /* 151-ordered-many-to-many.xcdatamodeld in Sources */,
				14867F4A1E7AF4D2001D228A /* SyncTests.swift in Sources */,
				14867EF31E7AF4D2001D228A /* 265.xcdatamodeld in Sources */,
				14867EFC1E7AF4D2001D228A /* 283.xcdatamodeld in Sources */,
				445851E21E87BAF60025434E /* SyncDictionaryTests.m in Sources */,
				14867EED1E7AF4D2001D228A /* 254.xcdatamodeld in Sources */,
				14867F171E7AF4D2001D228A /* Markets.xcdatamodeld in Sources */,
				445851CA1E87BAF50025434E /* 121.xcdatamodeld in Sources */,
				445851C11E87BAF50025434E /* FillWithDictionaryTests.swift in Sources */,
				445851E81E87BAF60025434E /* BadAPIValueTransformer.swift in Sources */,
				14867E061E7AF4D2001D228A /* DeleteTests.swift in Sources */,
				14867F2F1E7AF4D2001D228A /* Tests.xcdatamodeld in Sources */,
				14867F861E7AF4D2001D228A /* JSON.swift in Sources */,
				14867DF71E7AF4D2001D228A /* Tests.swift in Sources */,
				14867EFF1E7AF4D2001D228A /* 320.xcdatamodeld in Sources */,
				14867E0F1E7AF4D2001D228A /* InsertOrUpdateTests.swift in Sources */,
				14867E091E7AF4D2001D228A /* FetchTests.swift in Sources */,
				445851CD1E87BAF50025434E /* 123.xcdatamodeld in Sources */,
				445851E51E87BAF60025434E /* SyncFillWithDictionaryTests.m in Sources */,
				14867DD31E7AF4D2001D228A /* DataFilter.xcdatamodeld in Sources */,
				445851C71E87BAF50025434E /* 112.xcdatamodeld in Sources */,
				44BBBC6E1F9F024E00590624 /* 412.xcdatamodeld in Sources */,
				14867F021E7AF4D2001D228A /* 3ca82a0.xcdatamodeld in Sources */,
				44CFE6811E87BBE70068185B /* PrimaryKey.xcdatamodeld in Sources */,
				445851D31E87BAF50025434E /* 137.xcdatamodeld in Sources */,
				14867EF91E7AF4D2001D228A /* 280.xcdatamodeld in Sources */,
				14867F111E7AF4D2001D228A /* id.xcdatamodeld in Sources */,
				445851EB1E87BAF60025434E /* DateStringTransformer.m in Sources */,
				44E38AE020059146003E896B /* 422OneToMany.xcdatamodeld in Sources */,
				445851EE1E87BAF60025434E /* SyncTestValueTransformer.m in Sources */,
				14867F411E7AF4D2001D228A /* NSManagedObjectContext+SyncTests.swift in Sources */,
				448BE4991E8764FB009677E0 /* RemoteKey.xcdatamodeld in Sources */,
				445851BE1E87BAF50025434E /* ExportTests.swift in Sources */,
				14867DFA1E7AF4D2001D228A /* DateTests.swift in Sources */,
				14867EF01E7AF4D2001D228A /* 257.xcdatamodeld in Sources */,
				14867DF11E7AF4D2001D228A /* ModelGroup.xcdatamodeld in Sources */,
				14867F381E7AF4D2001D228A /* NSArray+SyncTests.swift in Sources */,
				4494AEA41FE5E1CE0064999E /* 457.xcdatamodeld in Sources */,
				14867EEA1E7AF4D2001D228A /* 239.xcdatamodeld in Sources */,
				14867EF61E7AF4D2001D228A /* 277.xcdatamodeld in Sources */,
				14867ECF1E7AF4D2001D228A /* 151-many-to-many.xcdatamodeld in Sources */,
				445851DF1E87BAF60025434E /* Ordered.xcdatamodeld in Sources */,
				14867EC91E7AF4D2001D228A /* 113.xcdatamodeld in Sources */,
				44B212EF1E87BCBD00C81949 /* InflectionsTests.m in Sources */,
				CC9493F61F375517002167B4 /* 375-to-one.xcdatamodeld in Sources */,
				14867E0C1E7AF4D2001D228A /* Helper.swift in Sources */,
				14867F0E1E7AF4D2001D228A /* CustomRelationshipKey.xcdatamodeld in Sources */,
				14867F471E7AF4D2001D228A /* SyncDelegateTests.swift in Sources */,
				14867F1A1E7AF4D2001D228A /* Notes.xcdatamodeld in Sources */,
				14867EE71E7AF4D2001D228A /* 233.xcdatamodeld in Sources */,
				445851DC1E87BAF60025434E /* Model.xcdatamodeld in Sources */,
				14867F0B1E7AF4D2001D228A /* Contacts.xcdatamodeld in Sources */,
				14867F3B1E7AF4D2001D228A /* NSEntityDescription+SyncTests.swift in Sources */,
				445851C41E87BAF50025434E /* HelperTests.m in Sources */,
				44E38AEA2005927F003E896B /* 422OneToOne.xcdatamodeld in Sources */,
				445851D61E87BAF50025434E /* 140.xcdatamodeld in Sources */,
				14867DD61E7AF4D2001D228A /* DataFilterTests.swift in Sources */,
				14867F351E7AF4D2001D228A /* Unique.xcdatamodeld in Sources */,
				14867ED81E7AF4D2001D228A /* 151-to-many.xcdatamodeld in Sources */,
				44E38AE72005927F003E896B /* 422ManyToMany.xcdatamodeld in Sources */,
				14867F141E7AF4D2001D228A /* InsertObjectsInParent.xcdatamodeld in Sources */,
				14867F441E7AF4D2001D228A /* NSPersistentContainerTests.swift in Sources */,
				44CFE67E1E87BBE60068185B /* PrimaryKeyTests.m in Sources */,
				14867EDB1E7AF4D2001D228A /* 157.xcdatamodeld in Sources */,
				14867F201E7AF4D2001D228A /* OrderedSocial.xcdatamodeld in Sources */,
				14867EDE1E7AF4D2001D228A /* 179.xcdatamodeld in Sources */,
				14867EE11E7AF4D2001D228A /* 202.xcdatamodeld in Sources */,
				14867F261E7AF4D2001D228A /* Patients.xcdatamodeld in Sources */,
				14867DEE1E7AF4D2001D228A /* LightweightMigrationModel.xcdatamodel in Sources */,
				14867F1D1E7AF4D2001D228A /* NotesB.xcdatamodeld in Sources */,
				149FF9EA1E808C4400617A63 /* 375.xcdatamodeld in Sources */,
				14867F4D1E7AF4D2001D228A /* UpdateTests.swift in Sources */,
				14867F231E7AF4D2001D228A /* Organizations.xcdatamodeld in Sources */,
				14867ED51E7AF4D2001D228A /* 151-ordered-to-many.xcdatamodeld in Sources */,
			);
			runOnlyForDeploymentPostprocessing = 0;
		};
		14975BE41DBC368B0024901A /* Sources */ = {
			isa = PBXSourcesBuildPhase;
			buildActionMask = 2147483647;
			files = (
				14867ECD1E7AF4D2001D228A /* 125.xcdatamodeld in Sources */,
				14867F841E7AF4D2001D228A /* TestCheckTests.swift in Sources */,
				14867F2A1E7AF4D2001D228A /* Recursive.xcdatamodeld in Sources */,
				14867F061E7AF4D2001D228A /* 84.xcdatamodeld in Sources */,
				14867EE51E7AF4D2001D228A /* 225.xcdatamodeld in Sources */,
				445851DA1E87BAF50025434E /* 142.xcdatamodeld in Sources */,
				14867DF51E7AF4D2001D228A /* SimpleModel.xcdatamodel in Sources */,
				14E6523E1E809E9C000E7CC6 /* NSPropertyDescription+SyncTests.swift in Sources */,
				14867F331E7AF4D2001D228A /* ToOne.xcdatamodeld in Sources */,
				14867F091E7AF4D2001D228A /* Camelcase.xcdatamodeld in Sources */,
				14867F2D1E7AF4D2001D228A /* Social.xcdatamodeld in Sources */,
				445851BC1E87BAF50025434E /* DictionaryTests.swift in Sources */,
				14867F3F1E7AF4D2001D228A /* NSManagedObject+SyncTests.swift in Sources */,
				445851D11E87BAF50025434E /* 129.xcdatamodeld in Sources */,
				14867ED31E7AF4D2001D228A /* 151-ordered-many-to-many.xcdatamodeld in Sources */,
				14867F4B1E7AF4D2001D228A /* SyncTests.swift in Sources */,
				14867EF41E7AF4D2001D228A /* 265.xcdatamodeld in Sources */,
				14867EFD1E7AF4D2001D228A /* 283.xcdatamodeld in Sources */,
				445851E31E87BAF60025434E /* SyncDictionaryTests.m in Sources */,
				14867EEE1E7AF4D2001D228A /* 254.xcdatamodeld in Sources */,
				14867F181E7AF4D2001D228A /* Markets.xcdatamodeld in Sources */,
				445851CB1E87BAF50025434E /* 121.xcdatamodeld in Sources */,
				445851C21E87BAF50025434E /* FillWithDictionaryTests.swift in Sources */,
				445851E91E87BAF60025434E /* BadAPIValueTransformer.swift in Sources */,
				14867E071E7AF4D2001D228A /* DeleteTests.swift in Sources */,
				14867F301E7AF4D2001D228A /* Tests.xcdatamodeld in Sources */,
				14867F871E7AF4D2001D228A /* JSON.swift in Sources */,
				14867DF81E7AF4D2001D228A /* Tests.swift in Sources */,
				14867F001E7AF4D2001D228A /* 320.xcdatamodeld in Sources */,
				14867E101E7AF4D2001D228A /* InsertOrUpdateTests.swift in Sources */,
				14867E0A1E7AF4D2001D228A /* FetchTests.swift in Sources */,
				445851CE1E87BAF50025434E /* 123.xcdatamodeld in Sources */,
				445851E61E87BAF60025434E /* SyncFillWithDictionaryTests.m in Sources */,
				14867DD41E7AF4D2001D228A /* DataFilter.xcdatamodeld in Sources */,
				445851C81E87BAF50025434E /* 112.xcdatamodeld in Sources */,
				44BBBC6F1F9F024E00590624 /* 412.xcdatamodeld in Sources */,
				14867F031E7AF4D2001D228A /* 3ca82a0.xcdatamodeld in Sources */,
				44CFE6821E87BBE70068185B /* PrimaryKey.xcdatamodeld in Sources */,
				445851D41E87BAF50025434E /* 137.xcdatamodeld in Sources */,
				14867EFA1E7AF4D2001D228A /* 280.xcdatamodeld in Sources */,
				14867F121E7AF4D2001D228A /* id.xcdatamodeld in Sources */,
				445851EC1E87BAF60025434E /* DateStringTransformer.m in Sources */,
				44E38AE120059146003E896B /* 422OneToMany.xcdatamodeld in Sources */,
				445851EF1E87BAF60025434E /* SyncTestValueTransformer.m in Sources */,
				14867F421E7AF4D2001D228A /* NSManagedObjectContext+SyncTests.swift in Sources */,
				448BE49A1E8764FB009677E0 /* RemoteKey.xcdatamodeld in Sources */,
				445851BF1E87BAF50025434E /* ExportTests.swift in Sources */,
				14867DFB1E7AF4D2001D228A /* DateTests.swift in Sources */,
				14867EF11E7AF4D2001D228A /* 257.xcdatamodeld in Sources */,
				14867DF21E7AF4D2001D228A /* ModelGroup.xcdatamodeld in Sources */,
				14867F391E7AF4D2001D228A /* NSArray+SyncTests.swift in Sources */,
				4494AEA51FE5E1CE0064999E /* 457.xcdatamodeld in Sources */,
				14867EEB1E7AF4D2001D228A /* 239.xcdatamodeld in Sources */,
				14867EF71E7AF4D2001D228A /* 277.xcdatamodeld in Sources */,
				14867ED01E7AF4D2001D228A /* 151-many-to-many.xcdatamodeld in Sources */,
				445851E01E87BAF60025434E /* Ordered.xcdatamodeld in Sources */,
				14867ECA1E7AF4D2001D228A /* 113.xcdatamodeld in Sources */,
				44B212F01E87BCBD00C81949 /* InflectionsTests.m in Sources */,
				CC9493F71F375517002167B4 /* 375-to-one.xcdatamodeld in Sources */,
				14867E0D1E7AF4D2001D228A /* Helper.swift in Sources */,
				14867F0F1E7AF4D2001D228A /* CustomRelationshipKey.xcdatamodeld in Sources */,
				14867F481E7AF4D2001D228A /* SyncDelegateTests.swift in Sources */,
				14867F1B1E7AF4D2001D228A /* Notes.xcdatamodeld in Sources */,
				14867EE81E7AF4D2001D228A /* 233.xcdatamodeld in Sources */,
				445851DD1E87BAF60025434E /* Model.xcdatamodeld in Sources */,
				14867F0C1E7AF4D2001D228A /* Contacts.xcdatamodeld in Sources */,
				14867F3C1E7AF4D2001D228A /* NSEntityDescription+SyncTests.swift in Sources */,
				445851C51E87BAF50025434E /* HelperTests.m in Sources */,
				44E38AEB2005927F003E896B /* 422OneToOne.xcdatamodeld in Sources */,
				445851D71E87BAF50025434E /* 140.xcdatamodeld in Sources */,
				14867DD71E7AF4D2001D228A /* DataFilterTests.swift in Sources */,
				14867F361E7AF4D2001D228A /* Unique.xcdatamodeld in Sources */,
				14867ED91E7AF4D2001D228A /* 151-to-many.xcdatamodeld in Sources */,
				44E38AE82005927F003E896B /* 422ManyToMany.xcdatamodeld in Sources */,
				14867F151E7AF4D2001D228A /* InsertObjectsInParent.xcdatamodeld in Sources */,
				14867F451E7AF4D2001D228A /* NSPersistentContainerTests.swift in Sources */,
				44CFE67F1E87BBE70068185B /* PrimaryKeyTests.m in Sources */,
				14867EDC1E7AF4D2001D228A /* 157.xcdatamodeld in Sources */,
				14867F211E7AF4D2001D228A /* OrderedSocial.xcdatamodeld in Sources */,
				14867EDF1E7AF4D2001D228A /* 179.xcdatamodeld in Sources */,
				14867EE21E7AF4D2001D228A /* 202.xcdatamodeld in Sources */,
				14867F271E7AF4D2001D228A /* Patients.xcdatamodeld in Sources */,
				14867DEF1E7AF4D2001D228A /* LightweightMigrationModel.xcdatamodel in Sources */,
				14867F1E1E7AF4D2001D228A /* NotesB.xcdatamodeld in Sources */,
				149FF9EB1E808C4400617A63 /* 375.xcdatamodeld in Sources */,
				14867F4E1E7AF4D2001D228A /* UpdateTests.swift in Sources */,
				14867F241E7AF4D2001D228A /* Organizations.xcdatamodeld in Sources */,
				14867ED61E7AF4D2001D228A /* 151-ordered-to-many.xcdatamodeld in Sources */,
			);
			runOnlyForDeploymentPostprocessing = 0;
		};
		14975BF01DBC36960024901A /* Sources */ = {
			isa = PBXSourcesBuildPhase;
			buildActionMask = 2147483647;
			files = (
				14867ECE1E7AF4D2001D228A /* 125.xcdatamodeld in Sources */,
				14867F851E7AF4D2001D228A /* TestCheckTests.swift in Sources */,
				14867F2B1E7AF4D2001D228A /* Recursive.xcdatamodeld in Sources */,
				14867F071E7AF4D2001D228A /* 84.xcdatamodeld in Sources */,
				14867EE61E7AF4D2001D228A /* 225.xcdatamodeld in Sources */,
				445851DB1E87BAF60025434E /* 142.xcdatamodeld in Sources */,
				14867DF61E7AF4D2001D228A /* SimpleModel.xcdatamodel in Sources */,
				14E6523F1E809E9C000E7CC6 /* NSPropertyDescription+SyncTests.swift in Sources */,
				14867F341E7AF4D2001D228A /* ToOne.xcdatamodeld in Sources */,
				14867F0A1E7AF4D2001D228A /* Camelcase.xcdatamodeld in Sources */,
				14867F2E1E7AF4D2001D228A /* Social.xcdatamodeld in Sources */,
				445851BD1E87BAF50025434E /* DictionaryTests.swift in Sources */,
				14867F401E7AF4D2001D228A /* NSManagedObject+SyncTests.swift in Sources */,
				445851D21E87BAF50025434E /* 129.xcdatamodeld in Sources */,
				14867ED41E7AF4D2001D228A /* 151-ordered-many-to-many.xcdatamodeld in Sources */,
				14867F4C1E7AF4D2001D228A /* SyncTests.swift in Sources */,
				14867EF51E7AF4D2001D228A /* 265.xcdatamodeld in Sources */,
				14867EFE1E7AF4D2001D228A /* 283.xcdatamodeld in Sources */,
				445851E41E87BAF60025434E /* SyncDictionaryTests.m in Sources */,
				14867EEF1E7AF4D2001D228A /* 254.xcdatamodeld in Sources */,
				14867F191E7AF4D2001D228A /* Markets.xcdatamodeld in Sources */,
				445851CC1E87BAF50025434E /* 121.xcdatamodeld in Sources */,
				445851C31E87BAF50025434E /* FillWithDictionaryTests.swift in Sources */,
				445851EA1E87BAF60025434E /* BadAPIValueTransformer.swift in Sources */,
				14867E081E7AF4D2001D228A /* DeleteTests.swift in Sources */,
				14867F311E7AF4D2001D228A /* Tests.xcdatamodeld in Sources */,
				14867F881E7AF4D2001D228A /* JSON.swift in Sources */,
				14867DF91E7AF4D2001D228A /* Tests.swift in Sources */,
				14867F011E7AF4D2001D228A /* 320.xcdatamodeld in Sources */,
				14867E111E7AF4D2001D228A /* InsertOrUpdateTests.swift in Sources */,
				14867E0B1E7AF4D2001D228A /* FetchTests.swift in Sources */,
				445851CF1E87BAF50025434E /* 123.xcdatamodeld in Sources */,
				445851E71E87BAF60025434E /* SyncFillWithDictionaryTests.m in Sources */,
				14867DD51E7AF4D2001D228A /* DataFilter.xcdatamodeld in Sources */,
				445851C91E87BAF50025434E /* 112.xcdatamodeld in Sources */,
				44BBBC701F9F024E00590624 /* 412.xcdatamodeld in Sources */,
				14867F041E7AF4D2001D228A /* 3ca82a0.xcdatamodeld in Sources */,
				44CFE6831E87BBE70068185B /* PrimaryKey.xcdatamodeld in Sources */,
				445851D51E87BAF50025434E /* 137.xcdatamodeld in Sources */,
				14867EFB1E7AF4D2001D228A /* 280.xcdatamodeld in Sources */,
				14867F131E7AF4D2001D228A /* id.xcdatamodeld in Sources */,
				445851ED1E87BAF60025434E /* DateStringTransformer.m in Sources */,
				44E38AE220059146003E896B /* 422OneToMany.xcdatamodeld in Sources */,
				445851F01E87BAF60025434E /* SyncTestValueTransformer.m in Sources */,
				14867F431E7AF4D2001D228A /* NSManagedObjectContext+SyncTests.swift in Sources */,
				448BE49B1E8764FB009677E0 /* RemoteKey.xcdatamodeld in Sources */,
				445851C01E87BAF50025434E /* ExportTests.swift in Sources */,
				14867DFC1E7AF4D2001D228A /* DateTests.swift in Sources */,
				14867EF21E7AF4D2001D228A /* 257.xcdatamodeld in Sources */,
				14867DF31E7AF4D2001D228A /* ModelGroup.xcdatamodeld in Sources */,
				14867F3A1E7AF4D2001D228A /* NSArray+SyncTests.swift in Sources */,
				4494AEA61FE5E1CE0064999E /* 457.xcdatamodeld in Sources */,
				14867EEC1E7AF4D2001D228A /* 239.xcdatamodeld in Sources */,
				14867EF81E7AF4D2001D228A /* 277.xcdatamodeld in Sources */,
				14867ED11E7AF4D2001D228A /* 151-many-to-many.xcdatamodeld in Sources */,
				445851E11E87BAF60025434E /* Ordered.xcdatamodeld in Sources */,
				14867ECB1E7AF4D2001D228A /* 113.xcdatamodeld in Sources */,
				44B212F11E87BCBD00C81949 /* InflectionsTests.m in Sources */,
				CC9493F81F375517002167B4 /* 375-to-one.xcdatamodeld in Sources */,
				14867E0E1E7AF4D2001D228A /* Helper.swift in Sources */,
				14867F101E7AF4D2001D228A /* CustomRelationshipKey.xcdatamodeld in Sources */,
				14867F491E7AF4D2001D228A /* SyncDelegateTests.swift in Sources */,
				14867F1C1E7AF4D2001D228A /* Notes.xcdatamodeld in Sources */,
				14867EE91E7AF4D2001D228A /* 233.xcdatamodeld in Sources */,
				445851DE1E87BAF60025434E /* Model.xcdatamodeld in Sources */,
				14867F0D1E7AF4D2001D228A /* Contacts.xcdatamodeld in Sources */,
				14867F3D1E7AF4D2001D228A /* NSEntityDescription+SyncTests.swift in Sources */,
				445851C61E87BAF50025434E /* HelperTests.m in Sources */,
				44E38AEC2005927F003E896B /* 422OneToOne.xcdatamodeld in Sources */,
				445851D81E87BAF50025434E /* 140.xcdatamodeld in Sources */,
				14867DD81E7AF4D2001D228A /* DataFilterTests.swift in Sources */,
				14867F371E7AF4D2001D228A /* Unique.xcdatamodeld in Sources */,
				14867EDA1E7AF4D2001D228A /* 151-to-many.xcdatamodeld in Sources */,
				44E38AE92005927F003E896B /* 422ManyToMany.xcdatamodeld in Sources */,
				14867F161E7AF4D2001D228A /* InsertObjectsInParent.xcdatamodeld in Sources */,
				14867F461E7AF4D2001D228A /* NSPersistentContainerTests.swift in Sources */,
				44CFE6801E87BBE70068185B /* PrimaryKeyTests.m in Sources */,
				14867EDD1E7AF4D2001D228A /* 157.xcdatamodeld in Sources */,
				14867F221E7AF4D2001D228A /* OrderedSocial.xcdatamodeld in Sources */,
				14867EE01E7AF4D2001D228A /* 179.xcdatamodeld in Sources */,
				14867EE31E7AF4D2001D228A /* 202.xcdatamodeld in Sources */,
				14867F281E7AF4D2001D228A /* Patients.xcdatamodeld in Sources */,
				14867DF01E7AF4D2001D228A /* LightweightMigrationModel.xcdatamodel in Sources */,
				14867F1F1E7AF4D2001D228A /* NotesB.xcdatamodeld in Sources */,
				149FF9EC1E808C4400617A63 /* 375.xcdatamodeld in Sources */,
				14867F4F1E7AF4D2001D228A /* UpdateTests.swift in Sources */,
				14867F251E7AF4D2001D228A /* Organizations.xcdatamodeld in Sources */,
				14867ED71E7AF4D2001D228A /* 151-ordered-to-many.xcdatamodeld in Sources */,
			);
			runOnlyForDeploymentPostprocessing = 0;
		};
/* End PBXSourcesBuildPhase section */

/* Begin XCBuildConfiguration section */
		14241E771DBC39520042ED81 /* Debug */ = {
			isa = XCBuildConfiguration;
			buildSettings = {
				CLANG_ANALYZER_NONNULL = YES;
				CLANG_WARN_DOCUMENTATION_COMMENTS = YES;
				CLANG_WARN_SUSPICIOUS_MOVES = YES;
				CODE_SIGN_IDENTITY = "";
				CURRENT_PROJECT_VERSION = 1;
				DEBUG_INFORMATION_FORMAT = dwarf;
				DEFINES_MODULE = YES;
				DYLIB_COMPATIBILITY_VERSION = 1;
				DYLIB_CURRENT_VERSION = 1;
				DYLIB_INSTALL_NAME_BASE = "@rpath";
				INFOPLIST_FILE = Info.plist;
				INSTALL_PATH = "$(LOCAL_LIBRARY_DIR)/Frameworks";
				IPHONEOS_DEPLOYMENT_TARGET = 8.0;
				LD_RUNPATH_SEARCH_PATHS = "$(inherited) @executable_path/Frameworks @loader_path/Frameworks";
				PRODUCT_BUNDLE_IDENTIFIER = club.syncdb.sync;
				PRODUCT_NAME = Sync;
				SKIP_INSTALL = YES;
				SWIFT_ACTIVE_COMPILATION_CONDITIONS = DEBUG;
				SWIFT_OPTIMIZATION_LEVEL = "-Onone";
				SWIFT_SWIFT3_OBJC_INFERENCE = Default;
				SWIFT_VERSION = 4.0;
				TARGETED_DEVICE_FAMILY = "1,2";
				VERSIONING_SYSTEM = "apple-generic";
				VERSION_INFO_PREFIX = "";
			};
			name = Debug;
		};
		14241E781DBC39520042ED81 /* Release */ = {
			isa = XCBuildConfiguration;
			buildSettings = {
				CLANG_ANALYZER_NONNULL = YES;
				CLANG_WARN_DOCUMENTATION_COMMENTS = YES;
				CLANG_WARN_SUSPICIOUS_MOVES = YES;
				CODE_SIGN_IDENTITY = "";
				CURRENT_PROJECT_VERSION = 1;
				DEBUG_INFORMATION_FORMAT = "dwarf-with-dsym";
				DEFINES_MODULE = YES;
				DYLIB_COMPATIBILITY_VERSION = 1;
				DYLIB_CURRENT_VERSION = 1;
				DYLIB_INSTALL_NAME_BASE = "@rpath";
				INFOPLIST_FILE = Info.plist;
				INSTALL_PATH = "$(LOCAL_LIBRARY_DIR)/Frameworks";
				IPHONEOS_DEPLOYMENT_TARGET = 8.0;
				LD_RUNPATH_SEARCH_PATHS = "$(inherited) @executable_path/Frameworks @loader_path/Frameworks";
				PRODUCT_BUNDLE_IDENTIFIER = club.syncdb.sync;
				PRODUCT_NAME = Sync;
				SKIP_INSTALL = YES;
				SWIFT_SWIFT3_OBJC_INFERENCE = Default;
				SWIFT_VERSION = 4.0;
				TARGETED_DEVICE_FAMILY = "1,2";
				VERSIONING_SYSTEM = "apple-generic";
				VERSION_INFO_PREFIX = "";
			};
			name = Release;
		};
		14241E841DBC39600042ED81 /* Debug */ = {
			isa = XCBuildConfiguration;
			buildSettings = {
				APPLICATION_EXTENSION_API_ONLY = YES;
				CLANG_ANALYZER_NONNULL = YES;
				CLANG_WARN_DOCUMENTATION_COMMENTS = YES;
				CLANG_WARN_SUSPICIOUS_MOVES = YES;
				CODE_SIGN_IDENTITY = "";
				CURRENT_PROJECT_VERSION = 1;
				DEBUG_INFORMATION_FORMAT = dwarf;
				DEFINES_MODULE = YES;
				DEVELOPMENT_TEAM = "";
				DYLIB_COMPATIBILITY_VERSION = 1;
				DYLIB_CURRENT_VERSION = 1;
				DYLIB_INSTALL_NAME_BASE = "@rpath";
				INFOPLIST_FILE = Info.plist;
				INSTALL_PATH = "$(LOCAL_LIBRARY_DIR)/Frameworks";
				LD_RUNPATH_SEARCH_PATHS = "$(inherited) @executable_path/Frameworks @loader_path/Frameworks";
				PRODUCT_BUNDLE_IDENTIFIER = club.syncdb.sync;
				PRODUCT_NAME = Sync;
				SDKROOT = watchos;
				SKIP_INSTALL = YES;
				SWIFT_ACTIVE_COMPILATION_CONDITIONS = DEBUG;
				SWIFT_OPTIMIZATION_LEVEL = "-Onone";
				SWIFT_VERSION = 4.0;
				TARGETED_DEVICE_FAMILY = 4;
				VERSIONING_SYSTEM = "apple-generic";
				VERSION_INFO_PREFIX = "";
				WATCHOS_DEPLOYMENT_TARGET = 2.0;
			};
			name = Debug;
		};
		14241E851DBC39600042ED81 /* Release */ = {
			isa = XCBuildConfiguration;
			buildSettings = {
				APPLICATION_EXTENSION_API_ONLY = YES;
				CLANG_ANALYZER_NONNULL = YES;
				CLANG_WARN_DOCUMENTATION_COMMENTS = YES;
				CLANG_WARN_SUSPICIOUS_MOVES = YES;
				CODE_SIGN_IDENTITY = "";
				CURRENT_PROJECT_VERSION = 1;
				DEBUG_INFORMATION_FORMAT = "dwarf-with-dsym";
				DEFINES_MODULE = YES;
				DEVELOPMENT_TEAM = "";
				DYLIB_COMPATIBILITY_VERSION = 1;
				DYLIB_CURRENT_VERSION = 1;
				DYLIB_INSTALL_NAME_BASE = "@rpath";
				INFOPLIST_FILE = Info.plist;
				INSTALL_PATH = "$(LOCAL_LIBRARY_DIR)/Frameworks";
				LD_RUNPATH_SEARCH_PATHS = "$(inherited) @executable_path/Frameworks @loader_path/Frameworks";
				PRODUCT_BUNDLE_IDENTIFIER = club.syncdb.sync;
				PRODUCT_NAME = Sync;
				SDKROOT = watchos;
				SKIP_INSTALL = YES;
				SWIFT_VERSION = 4.0;
				TARGETED_DEVICE_FAMILY = 4;
				VERSIONING_SYSTEM = "apple-generic";
				VERSION_INFO_PREFIX = "";
				WATCHOS_DEPLOYMENT_TARGET = 2.0;
			};
			name = Release;
		};
		14241E911DBC39690042ED81 /* Debug */ = {
			isa = XCBuildConfiguration;
			buildSettings = {
				CLANG_ANALYZER_NONNULL = YES;
				CLANG_WARN_DOCUMENTATION_COMMENTS = YES;
				CLANG_WARN_SUSPICIOUS_MOVES = YES;
				CODE_SIGN_IDENTITY = "";
				CURRENT_PROJECT_VERSION = 1;
				DEBUG_INFORMATION_FORMAT = dwarf;
				DEFINES_MODULE = YES;
				DYLIB_COMPATIBILITY_VERSION = 1;
				DYLIB_CURRENT_VERSION = 1;
				DYLIB_INSTALL_NAME_BASE = "@rpath";
				INFOPLIST_FILE = Info.plist;
				INSTALL_PATH = "$(LOCAL_LIBRARY_DIR)/Frameworks";
				LD_RUNPATH_SEARCH_PATHS = "$(inherited) @executable_path/Frameworks @loader_path/Frameworks";
				PRODUCT_BUNDLE_IDENTIFIER = club.syncdb.sync;
				PRODUCT_NAME = Sync;
				SDKROOT = appletvos;
				SKIP_INSTALL = YES;
				SWIFT_ACTIVE_COMPILATION_CONDITIONS = DEBUG;
				SWIFT_OPTIMIZATION_LEVEL = "-Onone";
				SWIFT_VERSION = 4.0;
				TARGETED_DEVICE_FAMILY = 3;
				TVOS_DEPLOYMENT_TARGET = 9.0;
				VERSIONING_SYSTEM = "apple-generic";
				VERSION_INFO_PREFIX = "";
			};
			name = Debug;
		};
		14241E921DBC39690042ED81 /* Release */ = {
			isa = XCBuildConfiguration;
			buildSettings = {
				CLANG_ANALYZER_NONNULL = YES;
				CLANG_WARN_DOCUMENTATION_COMMENTS = YES;
				CLANG_WARN_SUSPICIOUS_MOVES = YES;
				CODE_SIGN_IDENTITY = "";
				CURRENT_PROJECT_VERSION = 1;
				DEBUG_INFORMATION_FORMAT = "dwarf-with-dsym";
				DEFINES_MODULE = YES;
				DYLIB_COMPATIBILITY_VERSION = 1;
				DYLIB_CURRENT_VERSION = 1;
				DYLIB_INSTALL_NAME_BASE = "@rpath";
				INFOPLIST_FILE = Info.plist;
				INSTALL_PATH = "$(LOCAL_LIBRARY_DIR)/Frameworks";
				LD_RUNPATH_SEARCH_PATHS = "$(inherited) @executable_path/Frameworks @loader_path/Frameworks";
				PRODUCT_BUNDLE_IDENTIFIER = club.syncdb.sync;
				PRODUCT_NAME = Sync;
				SDKROOT = appletvos;
				SKIP_INSTALL = YES;
				SWIFT_VERSION = 4.0;
				TARGETED_DEVICE_FAMILY = 3;
				TVOS_DEPLOYMENT_TARGET = 9.0;
				VERSIONING_SYSTEM = "apple-generic";
				VERSION_INFO_PREFIX = "";
			};
			name = Release;
		};
		14241E9E1DBC39730042ED81 /* Debug */ = {
			isa = XCBuildConfiguration;
			buildSettings = {
				CLANG_ANALYZER_NONNULL = YES;
				CLANG_WARN_DOCUMENTATION_COMMENTS = YES;
				CLANG_WARN_SUSPICIOUS_MOVES = YES;
				CODE_SIGN_IDENTITY = "";
				COMBINE_HIDPI_IMAGES = YES;
				CURRENT_PROJECT_VERSION = 1;
				DEBUG_INFORMATION_FORMAT = dwarf;
				DEFINES_MODULE = YES;
				DYLIB_COMPATIBILITY_VERSION = 1;
				DYLIB_CURRENT_VERSION = 1;
				DYLIB_INSTALL_NAME_BASE = "@rpath";
				FRAMEWORK_VERSION = A;
				INFOPLIST_FILE = Info.plist;
				INSTALL_PATH = "$(LOCAL_LIBRARY_DIR)/Frameworks";
				LD_RUNPATH_SEARCH_PATHS = "$(inherited) @executable_path/../Frameworks @loader_path/Frameworks";
				MACOSX_DEPLOYMENT_TARGET = 10.10;
				PRODUCT_BUNDLE_IDENTIFIER = club.syncdb.sync;
				PRODUCT_NAME = Sync;
				SDKROOT = macosx;
				SKIP_INSTALL = YES;
				SWIFT_ACTIVE_COMPILATION_CONDITIONS = DEBUG;
				SWIFT_OPTIMIZATION_LEVEL = "-Onone";
				SWIFT_VERSION = 4.0;
				VERSIONING_SYSTEM = "apple-generic";
				VERSION_INFO_PREFIX = "";
			};
			name = Debug;
		};
		14241E9F1DBC39730042ED81 /* Release */ = {
			isa = XCBuildConfiguration;
			buildSettings = {
				CLANG_ANALYZER_NONNULL = YES;
				CLANG_WARN_DOCUMENTATION_COMMENTS = YES;
				CLANG_WARN_SUSPICIOUS_MOVES = YES;
				CODE_SIGN_IDENTITY = "";
				COMBINE_HIDPI_IMAGES = YES;
				CURRENT_PROJECT_VERSION = 1;
				DEBUG_INFORMATION_FORMAT = "dwarf-with-dsym";
				DEFINES_MODULE = YES;
				DYLIB_COMPATIBILITY_VERSION = 1;
				DYLIB_CURRENT_VERSION = 1;
				DYLIB_INSTALL_NAME_BASE = "@rpath";
				FRAMEWORK_VERSION = A;
				INFOPLIST_FILE = Info.plist;
				INSTALL_PATH = "$(LOCAL_LIBRARY_DIR)/Frameworks";
				LD_RUNPATH_SEARCH_PATHS = "$(inherited) @executable_path/../Frameworks @loader_path/Frameworks";
				MACOSX_DEPLOYMENT_TARGET = 10.10;
				PRODUCT_BUNDLE_IDENTIFIER = club.syncdb.sync;
				PRODUCT_NAME = Sync;
				SDKROOT = macosx;
				SKIP_INSTALL = YES;
				SWIFT_VERSION = 4.0;
				VERSIONING_SYSTEM = "apple-generic";
				VERSION_INFO_PREFIX = "";
			};
			name = Release;
		};
		146D72B41AB782920058798C /* Debug */ = {
			isa = XCBuildConfiguration;
			buildSettings = {
				ALWAYS_SEARCH_USER_PATHS = NO;
				CLANG_CXX_LANGUAGE_STANDARD = "gnu++0x";
				CLANG_CXX_LIBRARY = "libc++";
				CLANG_ENABLE_MODULES = YES;
				CLANG_ENABLE_OBJC_ARC = YES;
				CLANG_WARN_BLOCK_CAPTURE_AUTORELEASING = YES;
				CLANG_WARN_BOOL_CONVERSION = YES;
				CLANG_WARN_COMMA = YES;
				CLANG_WARN_CONSTANT_CONVERSION = YES;
				CLANG_WARN_DIRECT_OBJC_ISA_USAGE = YES_ERROR;
				CLANG_WARN_EMPTY_BODY = YES;
				CLANG_WARN_ENUM_CONVERSION = YES;
				CLANG_WARN_INFINITE_RECURSION = YES;
				CLANG_WARN_INT_CONVERSION = YES;
				CLANG_WARN_NON_LITERAL_NULL_CONVERSION = YES;
				CLANG_WARN_OBJC_LITERAL_CONVERSION = YES;
				CLANG_WARN_OBJC_ROOT_CLASS = YES_ERROR;
				CLANG_WARN_RANGE_LOOP_ANALYSIS = YES;
				CLANG_WARN_STRICT_PROTOTYPES = YES;
				CLANG_WARN_SUSPICIOUS_MOVE = YES;
				CLANG_WARN_UNREACHABLE_CODE = YES;
				CLANG_WARN__DUPLICATE_METHOD_MATCH = YES;
				"CODE_SIGN_IDENTITY[sdk=iphoneos*]" = "iPhone Developer";
				COPY_PHASE_STRIP = NO;
				ENABLE_STRICT_OBJC_MSGSEND = YES;
				ENABLE_TESTABILITY = YES;
				GCC_C_LANGUAGE_STANDARD = gnu99;
				GCC_DYNAMIC_NO_PIC = NO;
				GCC_NO_COMMON_BLOCKS = YES;
				GCC_OPTIMIZATION_LEVEL = 0;
				GCC_PREPROCESSOR_DEFINITIONS = (
					"DEBUG=1",
					"$(inherited)",
				);
				GCC_SYMBOLS_PRIVATE_EXTERN = NO;
				GCC_WARN_64_TO_32_BIT_CONVERSION = YES;
				GCC_WARN_ABOUT_RETURN_TYPE = YES_ERROR;
				GCC_WARN_UNDECLARED_SELECTOR = YES;
				GCC_WARN_UNINITIALIZED_AUTOS = YES_AGGRESSIVE;
				GCC_WARN_UNUSED_FUNCTION = YES;
				GCC_WARN_UNUSED_VARIABLE = YES;
				IPHONEOS_DEPLOYMENT_TARGET = 9.0;
				MACOSX_DEPLOYMENT_TARGET = 10.11;
				MTL_ENABLE_DEBUG_INFO = YES;
				ONLY_ACTIVE_ARCH = YES;
				SDKROOT = iphoneos;
			};
			name = Debug;
		};
		146D72B51AB782920058798C /* Release */ = {
			isa = XCBuildConfiguration;
			buildSettings = {
				ALWAYS_SEARCH_USER_PATHS = NO;
				CLANG_CXX_LANGUAGE_STANDARD = "gnu++0x";
				CLANG_CXX_LIBRARY = "libc++";
				CLANG_ENABLE_MODULES = YES;
				CLANG_ENABLE_OBJC_ARC = YES;
				CLANG_WARN_BLOCK_CAPTURE_AUTORELEASING = YES;
				CLANG_WARN_BOOL_CONVERSION = YES;
				CLANG_WARN_COMMA = YES;
				CLANG_WARN_CONSTANT_CONVERSION = YES;
				CLANG_WARN_DIRECT_OBJC_ISA_USAGE = YES_ERROR;
				CLANG_WARN_EMPTY_BODY = YES;
				CLANG_WARN_ENUM_CONVERSION = YES;
				CLANG_WARN_INFINITE_RECURSION = YES;
				CLANG_WARN_INT_CONVERSION = YES;
				CLANG_WARN_NON_LITERAL_NULL_CONVERSION = YES;
				CLANG_WARN_OBJC_LITERAL_CONVERSION = YES;
				CLANG_WARN_OBJC_ROOT_CLASS = YES_ERROR;
				CLANG_WARN_RANGE_LOOP_ANALYSIS = YES;
				CLANG_WARN_STRICT_PROTOTYPES = YES;
				CLANG_WARN_SUSPICIOUS_MOVE = YES;
				CLANG_WARN_UNREACHABLE_CODE = YES;
				CLANG_WARN__DUPLICATE_METHOD_MATCH = YES;
				"CODE_SIGN_IDENTITY[sdk=iphoneos*]" = "iPhone Developer";
				COPY_PHASE_STRIP = NO;
				ENABLE_NS_ASSERTIONS = NO;
				ENABLE_STRICT_OBJC_MSGSEND = YES;
				GCC_C_LANGUAGE_STANDARD = gnu99;
				GCC_NO_COMMON_BLOCKS = YES;
				GCC_WARN_64_TO_32_BIT_CONVERSION = YES;
				GCC_WARN_ABOUT_RETURN_TYPE = YES_ERROR;
				GCC_WARN_UNDECLARED_SELECTOR = YES;
				GCC_WARN_UNINITIALIZED_AUTOS = YES_AGGRESSIVE;
				GCC_WARN_UNUSED_FUNCTION = YES;
				GCC_WARN_UNUSED_VARIABLE = YES;
				IPHONEOS_DEPLOYMENT_TARGET = 9.0;
				MACOSX_DEPLOYMENT_TARGET = 10.11;
				MTL_ENABLE_DEBUG_INFO = NO;
				SDKROOT = iphoneos;
				SWIFT_OPTIMIZATION_LEVEL = "-Owholemodule";
				VALIDATE_PRODUCT = YES;
			};
			name = Release;
		};
		146D72BA1AB782920058798C /* Debug */ = {
			isa = XCBuildConfiguration;
			buildSettings = {
				ALWAYS_EMBED_SWIFT_STANDARD_LIBRARIES = YES;
				CLANG_ENABLE_MODULES = YES;
				"CODE_SIGN_IDENTITY[sdk=iphoneos*]" = "";
				DEVELOPMENT_TEAM = "";
				GCC_PREPROCESSOR_DEFINITIONS = (
					"DEBUG=1",
					"$(inherited)",
				);
				INFOPLIST_FILE = Tests/Info.plist;
				IPHONEOS_DEPLOYMENT_TARGET = 10.0;
				LD_RUNPATH_SEARCH_PATHS = "$(inherited) @executable_path/Frameworks @loader_path/Frameworks";
				PRODUCT_BUNDLE_IDENTIFIER = "com.sample.$(PRODUCT_NAME:rfc1034identifier)";
				PRODUCT_MODULE_NAME = Tests;
				PRODUCT_NAME = "$(TARGET_NAME)";
				SWIFT_OPTIMIZATION_LEVEL = "-Onone";
				SWIFT_SWIFT3_OBJC_INFERENCE = Default;
				SWIFT_VERSION = 4.0;
			};
			name = Debug;
		};
		146D72BB1AB782920058798C /* Release */ = {
			isa = XCBuildConfiguration;
			buildSettings = {
				ALWAYS_EMBED_SWIFT_STANDARD_LIBRARIES = YES;
				CLANG_ENABLE_MODULES = YES;
				"CODE_SIGN_IDENTITY[sdk=iphoneos*]" = "";
				DEVELOPMENT_TEAM = "";
				INFOPLIST_FILE = Tests/Info.plist;
				IPHONEOS_DEPLOYMENT_TARGET = 10.0;
				LD_RUNPATH_SEARCH_PATHS = "$(inherited) @executable_path/Frameworks @loader_path/Frameworks";
				PRODUCT_BUNDLE_IDENTIFIER = "com.sample.$(PRODUCT_NAME:rfc1034identifier)";
				PRODUCT_MODULE_NAME = Tests;
				PRODUCT_NAME = "$(TARGET_NAME)";
				SWIFT_SWIFT3_OBJC_INFERENCE = Default;
				SWIFT_VERSION = 4.0;
			};
			name = Release;
		};
		14975BEE1DBC368B0024901A /* Debug */ = {
			isa = XCBuildConfiguration;
			buildSettings = {
				ALWAYS_EMBED_SWIFT_STANDARD_LIBRARIES = YES;
				CLANG_ANALYZER_NONNULL = YES;
				CLANG_WARN_DOCUMENTATION_COMMENTS = YES;
				CLANG_WARN_SUSPICIOUS_MOVES = YES;
				CODE_SIGN_IDENTITY = "";
				"CODE_SIGN_IDENTITY[sdk=appletvos*]" = "";
				DEBUG_INFORMATION_FORMAT = "dwarf-with-dsym";
				DEVELOPMENT_TEAM = "";
				INFOPLIST_FILE = Tests/Info.plist;
				LD_RUNPATH_SEARCH_PATHS = "$(inherited) @executable_path/Frameworks @loader_path/Frameworks";
				PRODUCT_BUNDLE_IDENTIFIER = demo.tvOSTests;
				PRODUCT_MODULE_NAME = Tests;
				PRODUCT_NAME = "$(TARGET_NAME)";
				SDKROOT = appletvos;
				SWIFT_ACTIVE_COMPILATION_CONDITIONS = DEBUG;
				SWIFT_OPTIMIZATION_LEVEL = "-Onone";
				SWIFT_VERSION = 4.0;
				TVOS_DEPLOYMENT_TARGET = 10.0;
			};
			name = Debug;
		};
		14975BEF1DBC368B0024901A /* Release */ = {
			isa = XCBuildConfiguration;
			buildSettings = {
				ALWAYS_EMBED_SWIFT_STANDARD_LIBRARIES = YES;
				CLANG_ANALYZER_NONNULL = YES;
				CLANG_WARN_DOCUMENTATION_COMMENTS = YES;
				CLANG_WARN_SUSPICIOUS_MOVES = YES;
				CODE_SIGN_IDENTITY = "";
				"CODE_SIGN_IDENTITY[sdk=appletvos*]" = "";
				DEBUG_INFORMATION_FORMAT = "dwarf-with-dsym";
				DEVELOPMENT_TEAM = "";
				INFOPLIST_FILE = Tests/Info.plist;
				LD_RUNPATH_SEARCH_PATHS = "$(inherited) @executable_path/Frameworks @loader_path/Frameworks";
				PRODUCT_BUNDLE_IDENTIFIER = demo.tvOSTests;
				PRODUCT_MODULE_NAME = Tests;
				PRODUCT_NAME = "$(TARGET_NAME)";
				SDKROOT = appletvos;
				SWIFT_VERSION = 4.0;
				TVOS_DEPLOYMENT_TARGET = 10.0;
			};
			name = Release;
		};
		14975BFA1DBC36960024901A /* Debug */ = {
			isa = XCBuildConfiguration;
			buildSettings = {
				CLANG_ANALYZER_NONNULL = YES;
				CLANG_WARN_DOCUMENTATION_COMMENTS = YES;
				CLANG_WARN_SUSPICIOUS_MOVES = YES;
				CODE_SIGN_IDENTITY = "";
				COMBINE_HIDPI_IMAGES = YES;
				DEBUG_INFORMATION_FORMAT = dwarf;
				DEVELOPMENT_TEAM = "";
				INFOPLIST_FILE = Tests/Info.plist;
				LD_RUNPATH_SEARCH_PATHS = "$(inherited) @executable_path/../Frameworks @loader_path/../Frameworks";
				MACOSX_DEPLOYMENT_TARGET = 10.12;
				PRODUCT_BUNDLE_IDENTIFIER = demo.macOSTests;
				PRODUCT_MODULE_NAME = Tests;
				PRODUCT_NAME = "$(TARGET_NAME)";
				SDKROOT = macosx;
				SWIFT_ACTIVE_COMPILATION_CONDITIONS = DEBUG;
				SWIFT_OPTIMIZATION_LEVEL = "-Onone";
				SWIFT_VERSION = 4.0;
			};
			name = Debug;
		};
		14975BFB1DBC36960024901A /* Release */ = {
			isa = XCBuildConfiguration;
			buildSettings = {
				CLANG_ANALYZER_NONNULL = YES;
				CLANG_WARN_DOCUMENTATION_COMMENTS = YES;
				CLANG_WARN_SUSPICIOUS_MOVES = YES;
				CODE_SIGN_IDENTITY = "";
				COMBINE_HIDPI_IMAGES = YES;
				DEBUG_INFORMATION_FORMAT = "dwarf-with-dsym";
				DEVELOPMENT_TEAM = "";
				INFOPLIST_FILE = Tests/Info.plist;
				LD_RUNPATH_SEARCH_PATHS = "$(inherited) @executable_path/../Frameworks @loader_path/../Frameworks";
				MACOSX_DEPLOYMENT_TARGET = 10.12;
				PRODUCT_BUNDLE_IDENTIFIER = demo.macOSTests;
				PRODUCT_MODULE_NAME = Tests;
				PRODUCT_NAME = "$(TARGET_NAME)";
				SDKROOT = macosx;
				SWIFT_VERSION = 4.0;
			};
			name = Release;
		};
/* End XCBuildConfiguration section */

/* Begin XCConfigurationList section */
		14241E761DBC39520042ED81 /* Build configuration list for PBXNativeTarget "Sync-iOS" */ = {
			isa = XCConfigurationList;
			buildConfigurations = (
				14241E771DBC39520042ED81 /* Debug */,
				14241E781DBC39520042ED81 /* Release */,
			);
			defaultConfigurationIsVisible = 0;
			defaultConfigurationName = Release;
		};
		14241E831DBC39600042ED81 /* Build configuration list for PBXNativeTarget "Sync-watchOS" */ = {
			isa = XCConfigurationList;
			buildConfigurations = (
				14241E841DBC39600042ED81 /* Debug */,
				14241E851DBC39600042ED81 /* Release */,
			);
			defaultConfigurationIsVisible = 0;
			defaultConfigurationName = Release;
		};
		14241E901DBC39690042ED81 /* Build configuration list for PBXNativeTarget "Sync-tvOS" */ = {
			isa = XCConfigurationList;
			buildConfigurations = (
				14241E911DBC39690042ED81 /* Debug */,
				14241E921DBC39690042ED81 /* Release */,
			);
			defaultConfigurationIsVisible = 0;
			defaultConfigurationName = Release;
		};
		14241E9D1DBC39730042ED81 /* Build configuration list for PBXNativeTarget "Sync-macOS" */ = {
			isa = XCConfigurationList;
			buildConfigurations = (
				14241E9E1DBC39730042ED81 /* Debug */,
				14241E9F1DBC39730042ED81 /* Release */,
			);
			defaultConfigurationIsVisible = 0;
			defaultConfigurationName = Release;
		};
		146D728E1AB782920058798C /* Build configuration list for PBXProject "Project" */ = {
			isa = XCConfigurationList;
			buildConfigurations = (
				146D72B41AB782920058798C /* Debug */,
				146D72B51AB782920058798C /* Release */,
			);
			defaultConfigurationIsVisible = 0;
			defaultConfigurationName = Release;
		};
		146D72B91AB782920058798C /* Build configuration list for PBXNativeTarget "iOSTests" */ = {
			isa = XCConfigurationList;
			buildConfigurations = (
				146D72BA1AB782920058798C /* Debug */,
				146D72BB1AB782920058798C /* Release */,
			);
			defaultConfigurationIsVisible = 0;
			defaultConfigurationName = Release;
		};
		14975BED1DBC368B0024901A /* Build configuration list for PBXNativeTarget "tvOSTests" */ = {
			isa = XCConfigurationList;
			buildConfigurations = (
				14975BEE1DBC368B0024901A /* Debug */,
				14975BEF1DBC368B0024901A /* Release */,
			);
			defaultConfigurationIsVisible = 0;
			defaultConfigurationName = Release;
		};
		14975BF91DBC36960024901A /* Build configuration list for PBXNativeTarget "macOSTests" */ = {
			isa = XCConfigurationList;
			buildConfigurations = (
				14975BFA1DBC36960024901A /* Debug */,
				14975BFB1DBC36960024901A /* Release */,
			);
			defaultConfigurationIsVisible = 0;
			defaultConfigurationName = Release;
		};
/* End XCConfigurationList section */

/* Begin XCVersionGroup section */
		14867D011E7AF4D1001D228A /* DataFilter.xcdatamodeld */ = {
			isa = XCVersionGroup;
			children = (
				14867D021E7AF4D1001D228A /* DataFilter.xcdatamodel */,
			);
			currentVersion = 14867D021E7AF4D1001D228A /* DataFilter.xcdatamodel */;
			path = DataFilter.xcdatamodeld;
			sourceTree = "<group>";
			versionGroupType = wrapper.xcdatamodel;
		};
		14867D0D1E7AF4D2001D228A /* ModelGroup.xcdatamodeld */ = {
			isa = XCVersionGroup;
			children = (
				14867D0E1E7AF4D2001D228A /* ModelGroup.xcdatamodel */,
			);
			currentVersion = 14867D0E1E7AF4D2001D228A /* ModelGroup.xcdatamodel */;
			path = ModelGroup.xcdatamodeld;
			sourceTree = "<group>";
			versionGroupType = wrapper.xcdatamodel;
		};
		14867D5E1E7AF4D2001D228A /* 113.xcdatamodeld */ = {
			isa = XCVersionGroup;
			children = (
				14867D5F1E7AF4D2001D228A /* 113.xcdatamodel */,
			);
			currentVersion = 14867D5F1E7AF4D2001D228A /* 113.xcdatamodel */;
			path = 113.xcdatamodeld;
			sourceTree = "<group>";
			versionGroupType = wrapper.xcdatamodel;
		};
		14867D601E7AF4D2001D228A /* 125.xcdatamodeld */ = {
			isa = XCVersionGroup;
			children = (
				14867D611E7AF4D2001D228A /* 125.xcdatamodel */,
			);
			currentVersion = 14867D611E7AF4D2001D228A /* 125.xcdatamodel */;
			path = 125.xcdatamodeld;
			sourceTree = "<group>";
			versionGroupType = wrapper.xcdatamodel;
		};
		14867D621E7AF4D2001D228A /* 151-many-to-many.xcdatamodeld */ = {
			isa = XCVersionGroup;
			children = (
				14867D631E7AF4D2001D228A /* 151-many-to-many.xcdatamodel */,
			);
			currentVersion = 14867D631E7AF4D2001D228A /* 151-many-to-many.xcdatamodel */;
			path = "151-many-to-many.xcdatamodeld";
			sourceTree = "<group>";
			versionGroupType = wrapper.xcdatamodel;
		};
		14867D641E7AF4D2001D228A /* 151-ordered-many-to-many.xcdatamodeld */ = {
			isa = XCVersionGroup;
			children = (
				14867D651E7AF4D2001D228A /* 151-many-to-many.xcdatamodel */,
			);
			currentVersion = 14867D651E7AF4D2001D228A /* 151-many-to-many.xcdatamodel */;
			path = "151-ordered-many-to-many.xcdatamodeld";
			sourceTree = "<group>";
			versionGroupType = wrapper.xcdatamodel;
		};
		14867D661E7AF4D2001D228A /* 151-ordered-to-many.xcdatamodeld */ = {
			isa = XCVersionGroup;
			children = (
				14867D671E7AF4D2001D228A /* 151-to-many.xcdatamodel */,
			);
			currentVersion = 14867D671E7AF4D2001D228A /* 151-to-many.xcdatamodel */;
			path = "151-ordered-to-many.xcdatamodeld";
			sourceTree = "<group>";
			versionGroupType = wrapper.xcdatamodel;
		};
		14867D681E7AF4D2001D228A /* 151-to-many.xcdatamodeld */ = {
			isa = XCVersionGroup;
			children = (
				14867D691E7AF4D2001D228A /* 151-to-many.xcdatamodel */,
			);
			currentVersion = 14867D691E7AF4D2001D228A /* 151-to-many.xcdatamodel */;
			path = "151-to-many.xcdatamodeld";
			sourceTree = "<group>";
			versionGroupType = wrapper.xcdatamodel;
		};
		14867D6A1E7AF4D2001D228A /* 157.xcdatamodeld */ = {
			isa = XCVersionGroup;
			children = (
				14867D6B1E7AF4D2001D228A /* 157.xcdatamodel */,
			);
			currentVersion = 14867D6B1E7AF4D2001D228A /* 157.xcdatamodel */;
			path = 157.xcdatamodeld;
			sourceTree = "<group>";
			versionGroupType = wrapper.xcdatamodel;
		};
		14867D6C1E7AF4D2001D228A /* 179.xcdatamodeld */ = {
			isa = XCVersionGroup;
			children = (
				14867D6D1E7AF4D2001D228A /* 179.xcdatamodel */,
			);
			currentVersion = 14867D6D1E7AF4D2001D228A /* 179.xcdatamodel */;
			path = 179.xcdatamodeld;
			sourceTree = "<group>";
			versionGroupType = wrapper.xcdatamodel;
		};
		14867D6E1E7AF4D2001D228A /* 202.xcdatamodeld */ = {
			isa = XCVersionGroup;
			children = (
				14867D6F1E7AF4D2001D228A /* 202.xcdatamodel */,
			);
			currentVersion = 14867D6F1E7AF4D2001D228A /* 202.xcdatamodel */;
			path = 202.xcdatamodeld;
			sourceTree = "<group>";
			versionGroupType = wrapper.xcdatamodel;
		};
		14867D701E7AF4D2001D228A /* 225.xcdatamodeld */ = {
			isa = XCVersionGroup;
			children = (
				14867D711E7AF4D2001D228A /* 151-many-to-many.xcdatamodel */,
			);
			currentVersion = 14867D711E7AF4D2001D228A /* 151-many-to-many.xcdatamodel */;
			path = 225.xcdatamodeld;
			sourceTree = "<group>";
			versionGroupType = wrapper.xcdatamodel;
		};
		14867D721E7AF4D2001D228A /* 233.xcdatamodeld */ = {
			isa = XCVersionGroup;
			children = (
				14867D731E7AF4D2001D228A /* 233.xcdatamodel */,
			);
			currentVersion = 14867D731E7AF4D2001D228A /* 233.xcdatamodel */;
			path = 233.xcdatamodeld;
			sourceTree = "<group>";
			versionGroupType = wrapper.xcdatamodel;
		};
		14867D741E7AF4D2001D228A /* 239.xcdatamodeld */ = {
			isa = XCVersionGroup;
			children = (
				14867D751E7AF4D2001D228A /* 239.xcdatamodel */,
			);
			currentVersion = 14867D751E7AF4D2001D228A /* 239.xcdatamodel */;
			path = 239.xcdatamodeld;
			sourceTree = "<group>";
			versionGroupType = wrapper.xcdatamodel;
		};
		14867D761E7AF4D2001D228A /* 254.xcdatamodeld */ = {
			isa = XCVersionGroup;
			children = (
				14867D771E7AF4D2001D228A /* 254.xcdatamodel */,
			);
			currentVersion = 14867D771E7AF4D2001D228A /* 254.xcdatamodel */;
			path = 254.xcdatamodeld;
			sourceTree = "<group>";
			versionGroupType = wrapper.xcdatamodel;
		};
		14867D781E7AF4D2001D228A /* 257.xcdatamodeld */ = {
			isa = XCVersionGroup;
			children = (
				14867D791E7AF4D2001D228A /* 257.xcdatamodel */,
			);
			currentVersion = 14867D791E7AF4D2001D228A /* 257.xcdatamodel */;
			path = 257.xcdatamodeld;
			sourceTree = "<group>";
			versionGroupType = wrapper.xcdatamodel;
		};
		14867D7A1E7AF4D2001D228A /* 265.xcdatamodeld */ = {
			isa = XCVersionGroup;
			children = (
				14867D7B1E7AF4D2001D228A /* 265.xcdatamodel */,
			);
			currentVersion = 14867D7B1E7AF4D2001D228A /* 265.xcdatamodel */;
			path = 265.xcdatamodeld;
			sourceTree = "<group>";
			versionGroupType = wrapper.xcdatamodel;
		};
		14867D7C1E7AF4D2001D228A /* 277.xcdatamodeld */ = {
			isa = XCVersionGroup;
			children = (
				14867D7D1E7AF4D2001D228A /* 239.xcdatamodel */,
			);
			currentVersion = 14867D7D1E7AF4D2001D228A /* 239.xcdatamodel */;
			path = 277.xcdatamodeld;
			sourceTree = "<group>";
			versionGroupType = wrapper.xcdatamodel;
		};
		14867D7E1E7AF4D2001D228A /* 280.xcdatamodeld */ = {
			isa = XCVersionGroup;
			children = (
				14867D7F1E7AF4D2001D228A /* 151-many-to-many.xcdatamodel */,
			);
			currentVersion = 14867D7F1E7AF4D2001D228A /* 151-many-to-many.xcdatamodel */;
			path = 280.xcdatamodeld;
			sourceTree = "<group>";
			versionGroupType = wrapper.xcdatamodel;
		};
		14867D801E7AF4D2001D228A /* 283.xcdatamodeld */ = {
			isa = XCVersionGroup;
			children = (
				14867D811E7AF4D2001D228A /* Demo.xcdatamodel */,
			);
			currentVersion = 14867D811E7AF4D2001D228A /* Demo.xcdatamodel */;
			path = 283.xcdatamodeld;
			sourceTree = "<group>";
			versionGroupType = wrapper.xcdatamodel;
		};
		14867D821E7AF4D2001D228A /* 320.xcdatamodeld */ = {
			isa = XCVersionGroup;
			children = (
				14867D831E7AF4D2001D228A /* 320.xcdatamodel */,
			);
			currentVersion = 14867D831E7AF4D2001D228A /* 320.xcdatamodel */;
			path = 320.xcdatamodeld;
			sourceTree = "<group>";
			versionGroupType = wrapper.xcdatamodel;
		};
		14867D841E7AF4D2001D228A /* 3ca82a0.xcdatamodeld */ = {
			isa = XCVersionGroup;
			children = (
				14867D851E7AF4D2001D228A /* 3ca82a0.xcdatamodel */,
			);
			currentVersion = 14867D851E7AF4D2001D228A /* 3ca82a0.xcdatamodel */;
			path = 3ca82a0.xcdatamodeld;
			sourceTree = "<group>";
			versionGroupType = wrapper.xcdatamodel;
		};
		14867D861E7AF4D2001D228A /* 84.xcdatamodeld */ = {
			isa = XCVersionGroup;
			children = (
				14867D871E7AF4D2001D228A /* 84.xcdatamodel */,
			);
			currentVersion = 14867D871E7AF4D2001D228A /* 84.xcdatamodel */;
			path = 84.xcdatamodeld;
			sourceTree = "<group>";
			versionGroupType = wrapper.xcdatamodel;
		};
		14867D881E7AF4D2001D228A /* Camelcase.xcdatamodeld */ = {
			isa = XCVersionGroup;
			children = (
				14867D891E7AF4D2001D228A /* Demo.xcdatamodel */,
			);
			currentVersion = 14867D891E7AF4D2001D228A /* Demo.xcdatamodel */;
			path = Camelcase.xcdatamodeld;
			sourceTree = "<group>";
			versionGroupType = wrapper.xcdatamodel;
		};
		14867D8A1E7AF4D2001D228A /* Contacts.xcdatamodeld */ = {
			isa = XCVersionGroup;
			children = (
				14867D8B1E7AF4D2001D228A /* Demo.xcdatamodel */,
			);
			currentVersion = 14867D8B1E7AF4D2001D228A /* Demo.xcdatamodel */;
			path = Contacts.xcdatamodeld;
			sourceTree = "<group>";
			versionGroupType = wrapper.xcdatamodel;
		};
		14867D8C1E7AF4D2001D228A /* CustomRelationshipKey.xcdatamodeld */ = {
			isa = XCVersionGroup;
			children = (
				14867D8D1E7AF4D2001D228A /* Demo.xcdatamodel */,
			);
			currentVersion = 14867D8D1E7AF4D2001D228A /* Demo.xcdatamodel */;
			path = CustomRelationshipKey.xcdatamodeld;
			sourceTree = "<group>";
			versionGroupType = wrapper.xcdatamodel;
		};
		14867D8E1E7AF4D2001D228A /* id.xcdatamodeld */ = {
			isa = XCVersionGroup;
			children = (
				14867D8F1E7AF4D2001D228A /* Demo.xcdatamodel */,
			);
			currentVersion = 14867D8F1E7AF4D2001D228A /* Demo.xcdatamodel */;
			path = id.xcdatamodeld;
			sourceTree = "<group>";
			versionGroupType = wrapper.xcdatamodel;
		};
		14867D901E7AF4D2001D228A /* InsertObjectsInParent.xcdatamodeld */ = {
			isa = XCVersionGroup;
			children = (
				14867D911E7AF4D2001D228A /* Demo.xcdatamodel */,
			);
			currentVersion = 14867D911E7AF4D2001D228A /* Demo.xcdatamodel */;
			path = InsertObjectsInParent.xcdatamodeld;
			sourceTree = "<group>";
			versionGroupType = wrapper.xcdatamodel;
		};
		14867D921E7AF4D2001D228A /* Markets.xcdatamodeld */ = {
			isa = XCVersionGroup;
			children = (
				14867D931E7AF4D2001D228A /* Demo.xcdatamodel */,
			);
			currentVersion = 14867D931E7AF4D2001D228A /* Demo.xcdatamodel */;
			path = Markets.xcdatamodeld;
			sourceTree = "<group>";
			versionGroupType = wrapper.xcdatamodel;
		};
		14867D941E7AF4D2001D228A /* Notes.xcdatamodeld */ = {
			isa = XCVersionGroup;
			children = (
				14867D951E7AF4D2001D228A /* Demo.xcdatamodel */,
			);
			currentVersion = 14867D951E7AF4D2001D228A /* Demo.xcdatamodel */;
			path = Notes.xcdatamodeld;
			sourceTree = "<group>";
			versionGroupType = wrapper.xcdatamodel;
		};
		14867D961E7AF4D2001D228A /* NotesB.xcdatamodeld */ = {
			isa = XCVersionGroup;
			children = (
				14867D971E7AF4D2001D228A /* Demo.xcdatamodel */,
			);
			currentVersion = 14867D971E7AF4D2001D228A /* Demo.xcdatamodel */;
			path = NotesB.xcdatamodeld;
			sourceTree = "<group>";
			versionGroupType = wrapper.xcdatamodel;
		};
		14867D981E7AF4D2001D228A /* OrderedSocial.xcdatamodeld */ = {
			isa = XCVersionGroup;
			children = (
				14867D991E7AF4D2001D228A /* Demo.xcdatamodel */,
			);
			currentVersion = 14867D991E7AF4D2001D228A /* Demo.xcdatamodel */;
			path = OrderedSocial.xcdatamodeld;
			sourceTree = "<group>";
			versionGroupType = wrapper.xcdatamodel;
		};
		14867D9A1E7AF4D2001D228A /* Organizations.xcdatamodeld */ = {
			isa = XCVersionGroup;
			children = (
				14867D9B1E7AF4D2001D228A /* Organizations.xcdatamodel */,
			);
			currentVersion = 14867D9B1E7AF4D2001D228A /* Organizations.xcdatamodel */;
			path = Organizations.xcdatamodeld;
			sourceTree = "<group>";
			versionGroupType = wrapper.xcdatamodel;
		};
		14867D9C1E7AF4D2001D228A /* Patients.xcdatamodeld */ = {
			isa = XCVersionGroup;
			children = (
				14867D9D1E7AF4D2001D228A /* Demo.xcdatamodel */,
			);
			currentVersion = 14867D9D1E7AF4D2001D228A /* Demo.xcdatamodel */;
			path = Patients.xcdatamodeld;
			sourceTree = "<group>";
			versionGroupType = wrapper.xcdatamodel;
		};
		14867D9E1E7AF4D2001D228A /* Recursive.xcdatamodeld */ = {
			isa = XCVersionGroup;
			children = (
				14867D9F1E7AF4D2001D228A /* Demo.xcdatamodel */,
			);
			currentVersion = 14867D9F1E7AF4D2001D228A /* Demo.xcdatamodel */;
			path = Recursive.xcdatamodeld;
			sourceTree = "<group>";
			versionGroupType = wrapper.xcdatamodel;
		};
		14867DA01E7AF4D2001D228A /* Social.xcdatamodeld */ = {
			isa = XCVersionGroup;
			children = (
				14867DA11E7AF4D2001D228A /* Demo.xcdatamodel */,
			);
			currentVersion = 14867DA11E7AF4D2001D228A /* Demo.xcdatamodel */;
			path = Social.xcdatamodeld;
			sourceTree = "<group>";
			versionGroupType = wrapper.xcdatamodel;
		};
		14867DA21E7AF4D2001D228A /* Tests.xcdatamodeld */ = {
			isa = XCVersionGroup;
			children = (
				14867DA31E7AF4D2001D228A /* Tests.xcdatamodel */,
			);
			currentVersion = 14867DA31E7AF4D2001D228A /* Tests.xcdatamodel */;
			path = Tests.xcdatamodeld;
			sourceTree = "<group>";
			versionGroupType = wrapper.xcdatamodel;
		};
		14867DA41E7AF4D2001D228A /* ToOne.xcdatamodeld */ = {
			isa = XCVersionGroup;
			children = (
				14867DA51E7AF4D2001D228A /* Demo.xcdatamodel */,
			);
			currentVersion = 14867DA51E7AF4D2001D228A /* Demo.xcdatamodel */;
			path = ToOne.xcdatamodeld;
			sourceTree = "<group>";
			versionGroupType = wrapper.xcdatamodel;
		};
		14867DA61E7AF4D2001D228A /* Unique.xcdatamodeld */ = {
			isa = XCVersionGroup;
			children = (
				14867DA71E7AF4D2001D228A /* Unique.xcdatamodel */,
			);
			currentVersion = 14867DA71E7AF4D2001D228A /* Unique.xcdatamodel */;
			path = Unique.xcdatamodeld;
			sourceTree = "<group>";
			versionGroupType = wrapper.xcdatamodel;
		};
		149FF9E81E808C4400617A63 /* 375.xcdatamodeld */ = {
			isa = XCVersionGroup;
			children = (
				149FF9E91E808C4400617A63 /* 113.xcdatamodel */,
			);
			currentVersion = 149FF9E91E808C4400617A63 /* 113.xcdatamodel */;
			path = 375.xcdatamodeld;
			sourceTree = "<group>";
			versionGroupType = wrapper.xcdatamodel;
		};
		445851A11E87BAF50025434E /* 112.xcdatamodeld */ = {
			isa = XCVersionGroup;
			children = (
				445851A21E87BAF50025434E /* hypbug.xcdatamodel */,
			);
			currentVersion = 445851A21E87BAF50025434E /* hypbug.xcdatamodel */;
			path = 112.xcdatamodeld;
			sourceTree = "<group>";
			versionGroupType = wrapper.xcdatamodel;
		};
		445851A31E87BAF50025434E /* 121.xcdatamodeld */ = {
			isa = XCVersionGroup;
			children = (
				445851A41E87BAF50025434E /* Model.xcdatamodel */,
			);
			currentVersion = 445851A41E87BAF50025434E /* Model.xcdatamodel */;
			path = 121.xcdatamodeld;
			sourceTree = "<group>";
			versionGroupType = wrapper.xcdatamodel;
		};
		445851A51E87BAF50025434E /* 123.xcdatamodeld */ = {
			isa = XCVersionGroup;
			children = (
				445851A61E87BAF50025434E /* Model.xcdatamodel */,
			);
			currentVersion = 445851A61E87BAF50025434E /* Model.xcdatamodel */;
			path = 123.xcdatamodeld;
			sourceTree = "<group>";
			versionGroupType = wrapper.xcdatamodel;
		};
		445851A71E87BAF50025434E /* 129.xcdatamodeld */ = {
			isa = XCVersionGroup;
			children = (
				445851A81E87BAF50025434E /* hypbug.xcdatamodel */,
			);
			currentVersion = 445851A81E87BAF50025434E /* hypbug.xcdatamodel */;
			path = 129.xcdatamodeld;
			sourceTree = "<group>";
			versionGroupType = wrapper.xcdatamodel;
		};
		445851A91E87BAF50025434E /* 137.xcdatamodeld */ = {
			isa = XCVersionGroup;
			children = (
				445851AA1E87BAF50025434E /* hypbug.xcdatamodel */,
			);
			currentVersion = 445851AA1E87BAF50025434E /* hypbug.xcdatamodel */;
			path = 137.xcdatamodeld;
			sourceTree = "<group>";
			versionGroupType = wrapper.xcdatamodel;
		};
		445851AB1E87BAF50025434E /* 140.xcdatamodeld */ = {
			isa = XCVersionGroup;
			children = (
				445851AC1E87BAF50025434E /* smartworkout.xcdatamodel */,
			);
			currentVersion = 445851AC1E87BAF50025434E /* smartworkout.xcdatamodel */;
			path = 140.xcdatamodeld;
			sourceTree = "<group>";
			versionGroupType = wrapper.xcdatamodel;
		};
		445851AD1E87BAF50025434E /* 142.xcdatamodeld */ = {
			isa = XCVersionGroup;
			children = (
				445851AE1E87BAF50025434E /* hypbug.xcdatamodel */,
			);
			currentVersion = 445851AE1E87BAF50025434E /* hypbug.xcdatamodel */;
			path = 142.xcdatamodeld;
			sourceTree = "<group>";
			versionGroupType = wrapper.xcdatamodel;
		};
		445851AF1E87BAF50025434E /* Model.xcdatamodeld */ = {
			isa = XCVersionGroup;
			children = (
				445851B01E87BAF50025434E /* Model.xcdatamodel */,
			);
			currentVersion = 445851B01E87BAF50025434E /* Model.xcdatamodel */;
			path = Model.xcdatamodeld;
			sourceTree = "<group>";
			versionGroupType = wrapper.xcdatamodel;
		};
		445851B11E87BAF50025434E /* Ordered.xcdatamodeld */ = {
			isa = XCVersionGroup;
			children = (
				445851B21E87BAF50025434E /* Ordered.xcdatamodel */,
			);
			currentVersion = 445851B21E87BAF50025434E /* Ordered.xcdatamodel */;
			path = Ordered.xcdatamodeld;
			sourceTree = "<group>";
			versionGroupType = wrapper.xcdatamodel;
		};
		448BE4971E8764FB009677E0 /* RemoteKey.xcdatamodeld */ = {
			isa = XCVersionGroup;
			children = (
				448BE4981E8764FB009677E0 /* RemoteKey.xcdatamodel */,
			);
			currentVersion = 448BE4981E8764FB009677E0 /* RemoteKey.xcdatamodel */;
			path = RemoteKey.xcdatamodeld;
			sourceTree = "<group>";
			versionGroupType = wrapper.xcdatamodel;
		};
		4494AEA21FE5E1CD0064999E /* 457.xcdatamodeld */ = {
			isa = XCVersionGroup;
			children = (
				4494AEA31FE5E1CD0064999E /* 457.xcdatamodel */,
			);
			currentVersion = 4494AEA31FE5E1CD0064999E /* 457.xcdatamodel */;
			path = 457.xcdatamodeld;
			sourceTree = "<group>";
			versionGroupType = wrapper.xcdatamodel;
		};
		44BBBC6C1F9F024E00590624 /* 412.xcdatamodeld */ = {
			isa = XCVersionGroup;
			children = (
				44BBBC6D1F9F024E00590624 /* 412.xcdatamodel */,
			);
			currentVersion = 44BBBC6D1F9F024E00590624 /* 412.xcdatamodel */;
			path = 412.xcdatamodeld;
			sourceTree = "<group>";
			versionGroupType = wrapper.xcdatamodel;
		};
		44CFE67C1E87BBE60068185B /* PrimaryKey.xcdatamodeld */ = {
			isa = XCVersionGroup;
			children = (
				44CFE67D1E87BBE60068185B /* PrimaryKey.xcdatamodel */,
			);
			currentVersion = 44CFE67D1E87BBE60068185B /* PrimaryKey.xcdatamodel */;
			path = PrimaryKey.xcdatamodeld;
			sourceTree = "<group>";
			versionGroupType = wrapper.xcdatamodel;
		};
		44E38ADE20059146003E896B /* 422OneToMany.xcdatamodeld */ = {
			isa = XCVersionGroup;
			children = (
				44E38ADF20059146003E896B /* 422OneToMany.xcdatamodel */,
			);
			currentVersion = 44E38ADF20059146003E896B /* 422OneToMany.xcdatamodel */;
			path = 422OneToMany.xcdatamodeld;
			sourceTree = "<group>";
			versionGroupType = wrapper.xcdatamodel;
		};
		44E38AE32005927E003E896B /* 422ManyToMany.xcdatamodeld */ = {
			isa = XCVersionGroup;
			children = (
				44E38AE42005927E003E896B /* 422ManyToMany.xcdatamodel */,
			);
			currentVersion = 44E38AE42005927E003E896B /* 422ManyToMany.xcdatamodel */;
			path = 422ManyToMany.xcdatamodeld;
			sourceTree = "<group>";
			versionGroupType = wrapper.xcdatamodel;
		};
		44E38AE52005927E003E896B /* 422OneToOne.xcdatamodeld */ = {
			isa = XCVersionGroup;
			children = (
				44E38AE62005927E003E896B /* 422OneToOne.xcdatamodel */,
			);
			currentVersion = 44E38AE62005927E003E896B /* 422OneToOne.xcdatamodel */;
			path = 422OneToOne.xcdatamodeld;
			sourceTree = "<group>";
			versionGroupType = wrapper.xcdatamodel;
		};
		CC9493F41F375517002167B4 /* 375-to-one.xcdatamodeld */ = {
			isa = XCVersionGroup;
			children = (
				CC9493F51F375517002167B4 /* 375-to-one.xcdatamodel */,
			);
			currentVersion = CC9493F51F375517002167B4 /* 375-to-one.xcdatamodel */;
			path = "375-to-one.xcdatamodeld";
			sourceTree = "<group>";
			versionGroupType = wrapper.xcdatamodel;
		};
/* End XCVersionGroup section */
	};
	rootObject = 146D728B1AB782920058798C /* Project object */;
}<|MERGE_RESOLUTION|>--- conflicted
+++ resolved
@@ -1240,10 +1240,8 @@
 				149FF9ED1E808DFB00617A63 /* 375.json */,
 				44BBBC711F9F026100590624 /* 412.json */,
 				CC9493F01F375251002167B4 /* 417.json */,
-<<<<<<< HEAD
 				1AFF18C91FE1F08800C4BC3D /* 457-products.json */,
 				1AFF18CA1FE1F08800C4BC3D /* 457-subcategories.json */,
-=======
 				44E38AEF2005E68C003E896B /* 422-one-to-many-delete-option-initial.json */,
 				44E38AEE2005E68C003E896B /* 422-one-to-many-delete-option-update.json */,
 				44E38AF02005E68D003E896B /* 422-one-to-many-insert-option-initial.json */,
@@ -1262,7 +1260,6 @@
 				44E38B1F2005EEB1003E896B /* 422-one-to-one-insert-option-update.json */,
 				44E38B1D2005EEB1003E896B /* 422-one-to-one-update-option-initial.json */,
 				44E38B1E2005EEB1003E896B /* 422-one-to-one-update-option-update.json */,
->>>>>>> 921278da
 				14867D351E7AF4D2001D228A /* bug-113-comments-no-id.json */,
 				14867D361E7AF4D2001D228A /* bug-113-custom_relationship_key_to_one.json */,
 				14867D371E7AF4D2001D228A /* bug-113-stories-comments-no-ids.json */,
@@ -1335,13 +1332,10 @@
 				CC9493F41F375517002167B4 /* 375-to-one.xcdatamodeld */,
 				149FF9E81E808C4400617A63 /* 375.xcdatamodeld */,
 				44BBBC6C1F9F024E00590624 /* 412.xcdatamodeld */,
-<<<<<<< HEAD
 				4494AEA21FE5E1CD0064999E /* 457.xcdatamodeld */,
-=======
 				44E38AE32005927E003E896B /* 422ManyToMany.xcdatamodeld */,
 				44E38ADE20059146003E896B /* 422OneToMany.xcdatamodeld */,
 				44E38AE52005927E003E896B /* 422OneToOne.xcdatamodeld */,
->>>>>>> 921278da
 				14867D881E7AF4D2001D228A /* Camelcase.xcdatamodeld */,
 				14867D8A1E7AF4D2001D228A /* Contacts.xcdatamodeld */,
 				14867D8C1E7AF4D2001D228A /* CustomRelationshipKey.xcdatamodeld */,
@@ -1876,11 +1870,8 @@
 				14867E751E7AF4D2001D228A /* bug-number-84.json in Resources */,
 				44E38AF92005E68D003E896B /* 422-one-to-many-delete-option-initial.json in Resources */,
 				14867E421E7AF4D2001D228A /* 277.json in Resources */,
-<<<<<<< HEAD
 				1AFF18CC1FE1F08900C4BC3D /* 457-subcategories.json in Resources */,
-=======
 				44E38B0B2005EE70003E896B /* 422-many-to-many-insert-option-initial.json in Resources */,
->>>>>>> 921278da
 				14867E301E7AF4D2001D228A /* 225-a-null.json in Resources */,
 				14867E5A1E7AF4D2001D228A /* bug-125-light.json in Resources */,
 				14867E2A1E7AF4D2001D228A /* 157-locations.json in Resources */,

import UIKit

class ViewController: UITableViewController, UITableViewDelegate, UITableViewDataSource {
    let SYNCCellIdentifier = "CellID"
    let SYNCReloadTableNotification = "SYNCReloadTableNotification"

    let dataStack: DATAStack!
    var arrayWithData = [Data]()

    // MARK: Initializers

    required init(dataStack: DATAStack) {
        super.init(nibName: nil, bundle: nil);
        self.dataStack = dataStack
    }

    required init(coder aDecoder: NSCoder) {
        super.init(nibName: nil, bundle: nil);
    }

    // MARK: View Lifecycle

    override func viewDidLoad() {
        super.viewDidLoad()

        self.arrayWithData = Array()

        self.title = "AppNet"

        self.tableView.registerClass(UITableViewCell.classForCoder(), forCellReuseIdentifier: SYNCCellIdentifier)
        self.tableView.allowsSelection = false

        fetchCurrentObjects()

        let notificationCenter = NSNotificationCenter.defaultCenter()
        notificationCenter.addObserver(self, selector: "finishedFetchingPosts", name: SYNCReloadTableNotification, object: nil)
    }

    override func viewDidAppear(animated: Bool) {
        super.viewDidAppear(true)
        fetchNewData()
    }

    // MARK: TableView methods

    override func tableView(tableView: UITableView, numberOfRowsInSection section: Int) -> Int {
        return arrayWithData.count
    }

    override func tableView(tableView: UITableView, cellForRowAtIndexPath indexPath: NSIndexPath) -> UITableViewCell {
        let cell = self.tableView.dequeueReusableCellWithIdentifier(SYNCCellIdentifier) as UITableViewCell
        let data = self.arrayWithData[indexPath.row]

<<<<<<< HEAD
        cell = UITableViewCell(style: UITableViewCellStyle.Subtitle, reuseIdentifier: SYNCCellIdentifier)

        cell.textLabel!.text = data.text
        cell.textLabel!.numberOfLines = 1000
        cell.detailTextLabel!.text = data.user.username
=======
        //cell = UITableViewCell(style: UITableViewCellStyle.Subtitle, reuseIdentifier: SYNCCellIdentifier)

        cell.textLabel?.text = data.text
        cell.textLabel?.numberOfLines = 1000
        cell.detailTextLabel?.text = data.user.username
>>>>>>> c1b806a3

        return cell
    }

    // MARK: Notification

    func finishedFetchingPosts() {
        fetchCurrentObjects()
    }

    // MARK: Networking methods

    func fetchNewData() {
        let networking = Networking(dataStack: dataStack)
        networking.fetchNewContent()
    }

    // MARK: Model methods

    func fetchCurrentObjects() {
        let request = NSFetchRequest(entityName: "Data")
        request.sortDescriptors = [NSSortDescriptor(key: "createdAt", ascending: true)]
<<<<<<< HEAD
        self.arrayWithData = self.dataStack.mainContext.executeFetchRequest(request, error: nil) as Array
        
        self.tableView.reloadData()
    }

=======
        arrayWithData = dataStack.mainContext.executeFetchRequest(request, error: nil) as [Data]

        tableView.reloadData()
    }

    // MARK: View Lifecycle

    override func viewDidLoad() {
        super.viewDidLoad()

        title = "AppNet"

        tableView.registerClass(UITableViewCell.classForCoder(), forCellReuseIdentifier: SYNCCellIdentifier)
        tableView.allowsSelection = false

        fetchCurrentObjects()

        let notificationCenter = NSNotificationCenter.defaultCenter()
        notificationCenter.addObserver(self, selector: "finishedFetchingPosts", name: SYNCReloadTableNotification, object: nil)
    }

    override func viewDidAppear(animated: Bool) {
        super.viewDidAppear(animated)
        fetchNewData()
    }
>>>>>>> c1b806a3
}
<|MERGE_RESOLUTION|>--- conflicted
+++ resolved
@@ -51,19 +51,11 @@
         let cell = self.tableView.dequeueReusableCellWithIdentifier(SYNCCellIdentifier) as UITableViewCell
         let data = self.arrayWithData[indexPath.row]
 
-<<<<<<< HEAD
         cell = UITableViewCell(style: UITableViewCellStyle.Subtitle, reuseIdentifier: SYNCCellIdentifier)
 
         cell.textLabel!.text = data.text
         cell.textLabel!.numberOfLines = 1000
         cell.detailTextLabel!.text = data.user.username
-=======
-        //cell = UITableViewCell(style: UITableViewCellStyle.Subtitle, reuseIdentifier: SYNCCellIdentifier)
-
-        cell.textLabel?.text = data.text
-        cell.textLabel?.numberOfLines = 1000
-        cell.detailTextLabel?.text = data.user.username
->>>>>>> c1b806a3
 
         return cell
     }
@@ -86,37 +78,9 @@
     func fetchCurrentObjects() {
         let request = NSFetchRequest(entityName: "Data")
         request.sortDescriptors = [NSSortDescriptor(key: "createdAt", ascending: true)]
-<<<<<<< HEAD
         self.arrayWithData = self.dataStack.mainContext.executeFetchRequest(request, error: nil) as Array
         
         self.tableView.reloadData()
     }
 
-=======
-        arrayWithData = dataStack.mainContext.executeFetchRequest(request, error: nil) as [Data]
-
-        tableView.reloadData()
-    }
-
-    // MARK: View Lifecycle
-
-    override func viewDidLoad() {
-        super.viewDidLoad()
-
-        title = "AppNet"
-
-        tableView.registerClass(UITableViewCell.classForCoder(), forCellReuseIdentifier: SYNCCellIdentifier)
-        tableView.allowsSelection = false
-
-        fetchCurrentObjects()
-
-        let notificationCenter = NSNotificationCenter.defaultCenter()
-        notificationCenter.addObserver(self, selector: "finishedFetchingPosts", name: SYNCReloadTableNotification, object: nil)
-    }
-
-    override func viewDidAppear(animated: Bool) {
-        super.viewDidAppear(animated)
-        fetchNewData()
-    }
->>>>>>> c1b806a3
 }

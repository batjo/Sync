PODS:
  - DATAFilter (0.8.0):
    - DATAObjectIDs
  - DATAObjectIDs (0.5.0)
  - DATASource (2.1)
  - DATAStack (3.0.4):
    - NSObject-HYPTesting (~> 1.2)
  - NSDictionary-ANDYSafeValue (0.3)
  - NSManagedObject-HYPPropertyMapper (3.0.1):
    - NSString-HYPNetworking (~> 0.3.0)
  - NSObject-HYPTesting (1.2)
<<<<<<< HEAD
  - NSString-ANDYSizes (2.0)
  - NSString-HYPNetworking (0.2)
  - Sync (0.6):
=======
  - NSString-HYPNetworking (0.3.0)
  - Sync (0.7.3):
    - DATAFilter (~> 0.8.0)
>>>>>>> 8bb58886
    - DATAStack (~> 3.0.4)
    - NSDictionary-ANDYSafeValue (~> 0.3)
    - NSManagedObject-HYPPropertyMapper (~> 3.0.1)

DEPENDENCIES:
  - DATASource
  - NSString-ANDYSizes
  - Sync (from `../../`)

EXTERNAL SOURCES:
  Sync:
    :path: "../../"

SPEC CHECKSUMS:
  DATAFilter: aa7a6b0d1ee0841d9ae4402e0da7d9f6cd209e06
  DATAObjectIDs: 472eae6d8d6b57109b973c837ec3dd5e78016ab6
  DATASource: 013d7a7d4c378b5a67b880de7b7f2a29f701eeab
  DATAStack: de58e278b0487ff5a508d158cc74dd8b5e302389
  NSDictionary-ANDYSafeValue: c15ff39a6b1b82a52ea277c64520c7b574715afc
  NSManagedObject-HYPPropertyMapper: 8559d1ac8dd804ee2c29ae4c8fff0459b221657b
  NSObject-HYPTesting: fadde70c75061b731b313c390e20777aed0a914d
<<<<<<< HEAD
  NSString-ANDYSizes: 40605b9c6542cd9b8e186fd3f9081b3645848603
  NSString-HYPNetworking: db2792b0333bc385fd999acaf59737a2b56bcedc
  Sync: 994c990afdd22bfa8b90137ebb4ff0fa91381c22
=======
  NSString-HYPNetworking: c8592ecb67780d42456e45962aa61f2bb43b5289
  Sync: b907e539cbe5b8dc38caca8744322a03ef60d8eb
>>>>>>> 8bb58886

COCOAPODS: 0.36.3<|MERGE_RESOLUTION|>--- conflicted
+++ resolved
@@ -9,15 +9,10 @@
   - NSManagedObject-HYPPropertyMapper (3.0.1):
     - NSString-HYPNetworking (~> 0.3.0)
   - NSObject-HYPTesting (1.2)
-<<<<<<< HEAD
   - NSString-ANDYSizes (2.0)
-  - NSString-HYPNetworking (0.2)
-  - Sync (0.6):
-=======
   - NSString-HYPNetworking (0.3.0)
   - Sync (0.7.3):
     - DATAFilter (~> 0.8.0)
->>>>>>> 8bb58886
     - DATAStack (~> 3.0.4)
     - NSDictionary-ANDYSafeValue (~> 0.3)
     - NSManagedObject-HYPPropertyMapper (~> 3.0.1)
@@ -39,13 +34,8 @@
   NSDictionary-ANDYSafeValue: c15ff39a6b1b82a52ea277c64520c7b574715afc
   NSManagedObject-HYPPropertyMapper: 8559d1ac8dd804ee2c29ae4c8fff0459b221657b
   NSObject-HYPTesting: fadde70c75061b731b313c390e20777aed0a914d
-<<<<<<< HEAD
   NSString-ANDYSizes: 40605b9c6542cd9b8e186fd3f9081b3645848603
-  NSString-HYPNetworking: db2792b0333bc385fd999acaf59737a2b56bcedc
-  Sync: 994c990afdd22bfa8b90137ebb4ff0fa91381c22
-=======
   NSString-HYPNetworking: c8592ecb67780d42456e45962aa61f2bb43b5289
   Sync: b907e539cbe5b8dc38caca8744322a03ef60d8eb
->>>>>>> 8bb58886
 
 COCOAPODS: 0.36.3